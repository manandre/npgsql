﻿#region License
// The PostgreSQL License
//
// Copyright (C) 2018 The Npgsql Development Team
//
// Permission to use, copy, modify, and distribute this software and its
// documentation for any purpose, without fee, and without a written
// agreement is hereby granted, provided that the above copyright notice
// and this paragraph and the following two paragraphs appear in all copies.
//
// IN NO EVENT SHALL THE NPGSQL DEVELOPMENT TEAM BE LIABLE TO ANY PARTY
// FOR DIRECT, INDIRECT, SPECIAL, INCIDENTAL, OR CONSEQUENTIAL DAMAGES,
// INCLUDING LOST PROFITS, ARISING OUT OF THE USE OF THIS SOFTWARE AND ITS
// DOCUMENTATION, EVEN IF THE NPGSQL DEVELOPMENT TEAM HAS BEEN ADVISED OF
// THE POSSIBILITY OF SUCH DAMAGE.
//
// THE NPGSQL DEVELOPMENT TEAM SPECIFICALLY DISCLAIMS ANY WARRANTIES,
// INCLUDING, BUT NOT LIMITED TO, THE IMPLIED WARRANTIES OF MERCHANTABILITY
// AND FITNESS FOR A PARTICULAR PURPOSE. THE SOFTWARE PROVIDED HEREUNDER IS
// ON AN "AS IS" BASIS, AND THE NPGSQL DEVELOPMENT TEAM HAS NO OBLIGATIONS
// TO PROVIDE MAINTENANCE, SUPPORT, UPDATES, ENHANCEMENTS, OR MODIFICATIONS.
#endregion

using System;
using System.Data;
<<<<<<< HEAD
using System.Data.Common;
using System.IO;
using System.Linq;
using System.Text;
using System.Threading.Tasks;
using Npgsql;
=======
using System.Text;
>>>>>>> ae62fd5a
using NpgsqlTypes;
using NUnit.Framework;

namespace Npgsql.Tests.Types
{
    /// <summary>
    /// Tests on PostgreSQL text
    /// </summary>
    /// <remarks>
    /// http://www.postgresql.org/docs/current/static/datatype-character.html
    /// </remarks>
    public class TextTests : TestBase
    {
        [Test, Description("Roundtrips a string")]
        public void Roundtrip()
        {
            using (var conn = OpenConnection())
            using (var cmd = new NpgsqlCommand("SELECT @p1, @p2, @p3, @p4, @p5, @p6, @p7", conn))
            {
                const string expected = "Something";
                var expectedBytes = Encoding.UTF8.GetBytes(expected);
                var p1 = new NpgsqlParameter("p1", NpgsqlDbType.Text);
                var p2 = new NpgsqlParameter("p2", NpgsqlDbType.Varchar);
                var p3 = new NpgsqlParameter("p3", DbType.String);
                var p4 = new NpgsqlParameter { ParameterName = "p4", Value = expected };
                var p5 = new NpgsqlParameter("p5", NpgsqlDbType.Text);
                var p6 = new NpgsqlParameter("p6", NpgsqlDbType.Text);
                var p7 = new NpgsqlParameter("p7", NpgsqlDbType.Text);
                Assert.That(p2.DbType, Is.EqualTo(DbType.String));
                Assert.That(p3.NpgsqlDbType, Is.EqualTo(NpgsqlDbType.Text));
                Assert.That(p3.DbType, Is.EqualTo(DbType.String));
                cmd.Parameters.Add(p1);
                cmd.Parameters.Add(p2);
                cmd.Parameters.Add(p3);
                cmd.Parameters.Add(p4);
                cmd.Parameters.Add(p5);
                cmd.Parameters.Add(p6);
                cmd.Parameters.Add(p7);
                p1.Value = p2.Value = p3.Value = expected;
                p5.Value = expected.ToCharArray();
                p6.Value = new ArraySegment<char>(("X" + expected).ToCharArray(), 1, expected.Length);
                p7.Value = expectedBytes;
                using (var reader = cmd.ExecuteReader())
                {
                    reader.Read();

                    for (var i = 0; i < cmd.Parameters.Count; i++)
                    {
                        Assert.That(reader.GetFieldType(i), Is.EqualTo(typeof(string)));
                        Assert.That(reader.GetString(i), Is.EqualTo(expected));
                        Assert.That(reader.GetFieldValue<string>(i), Is.EqualTo(expected));
                        Assert.That(reader.GetValue(i), Is.EqualTo(expected));
                        Assert.That(reader.GetFieldValue<char[]>(i), Is.EqualTo(expected.ToCharArray()));
                        Assert.That(reader.GetFieldValue<byte[]>(i), Is.EqualTo(expectedBytes));
                    }
                }
            }
        }

        [Test]
        public void Long([Values(CommandBehavior.Default, CommandBehavior.SequentialAccess)] CommandBehavior behavior)
        {
            using (var conn = OpenConnection())
            {
                var builder = new StringBuilder("ABCDEééé", conn.Settings.WriteBufferSize);
                builder.Append('X', conn.Settings.WriteBufferSize);
                var expected = builder.ToString();
                using (var cmd = new NpgsqlCommand(@"INSERT INTO data (name) VALUES (@p)", conn))
                {
                    conn.ExecuteNonQuery("CREATE TEMP TABLE data (name TEXT)");
                    cmd.Parameters.Add(new NpgsqlParameter("p", expected));
                    cmd.ExecuteNonQuery();
                }

                const string queryText = @"SELECT name, 'foo', name, name, name, name FROM data";
                using (var cmd = new NpgsqlCommand(queryText, conn))
                {
                    var reader = cmd.ExecuteReader(behavior);
                    reader.Read();

                    var actual = reader[0];
                    Assert.That(actual, Is.EqualTo(expected));

                    if (behavior.IsSequential())
                        Assert.That(() => reader[0], Throws.Exception.TypeOf<InvalidOperationException>(), "Seek back sequential");
                    else
                        Assert.That(reader[0], Is.EqualTo(expected));

                    Assert.That(reader.GetString(1), Is.EqualTo("foo"));
                    Assert.That(reader.GetFieldValue<string>(2), Is.EqualTo(expected));
                    Assert.That(reader.GetValue(3), Is.EqualTo(expected));
                    Assert.That(reader.GetFieldValue<string>(4), Is.EqualTo(expected));
                    //Assert.That(reader.GetFieldValue<char[]>(5), Is.EqualTo(expected.ToCharArray()));
                }
            }
        }

<<<<<<< HEAD
        [Test]
        public void GetChars([Values(CommandBehavior.Default, CommandBehavior.SequentialAccess)] CommandBehavior behavior)
        {
            using (var conn = OpenConnection())
            {
                // TODO: This is too small to actually test any interesting sequential behavior
                const string str = "ABCDE";
                var expected = str.ToCharArray();
                var actual = new char[expected.Length];
                conn.ExecuteNonQuery("CREATE TEMP TABLE data (name TEXT)");
                conn.ExecuteNonQuery($@"INSERT INTO data (name) VALUES ('{str}')");

                const string queryText = @"SELECT name, 3, name, 4, name, name, name FROM data";
                using (var cmd = new NpgsqlCommand(queryText, conn))
                using (var reader = cmd.ExecuteReader(behavior)) {
                    reader.Read();

                    Assert.That(reader.GetChars(0, 0, actual, 0, 2), Is.EqualTo(2));
                    Assert.That(actual[0], Is.EqualTo(expected[0]));
                    Assert.That(actual[1], Is.EqualTo(expected[1]));
                    Assert.That(reader.GetChars(0, 0, null, 0, 0), Is.EqualTo(expected.Length), "Bad column length");
                    // Note: Unlike with bytea, finding out the length of the column consumes it (variable-width
                    // UTF8 encoding)
                    Assert.That(reader.GetChars(2, 0, actual, 0, 2), Is.EqualTo(2));
                    if (IsSequential(behavior))
                        Assert.That(() => reader.GetChars(2, 0, actual, 4, 1), Throws.Exception.TypeOf<InvalidOperationException>(), "Seek back sequential");
                    else
                    {
                        Assert.That(reader.GetChars(2, 0, actual, 4, 1), Is.EqualTo(1));
                        Assert.That(actual[4], Is.EqualTo(expected[0]));
                    }
                    Assert.That(reader.GetChars(2, 2, actual, 2, 3), Is.EqualTo(3));
                    Assert.That(actual, Is.EqualTo(expected));
                    //Assert.That(reader.GetChars(2, 0, null, 0, 0), Is.EqualTo(expected.Length), "Bad column length");

                    Assert.That(() => reader.GetChars(3, 0, null, 0, 0), Throws.Exception.TypeOf<InvalidCastException>(), "GetChars on non-text");
                    Assert.That(() => reader.GetChars(3, 0, actual, 0, 1), Throws.Exception.TypeOf<InvalidCastException>(), "GetChars on non-text");
                    Assert.That(reader.GetInt32(3), Is.EqualTo(4));
                    reader.GetChars(4, 0, actual, 0, 2);
                    // Jump to another column from the middle of the column
                    reader.GetChars(5, 0, actual, 0, 2);
                    Assert.That(reader.GetChars(5, expected.Length - 1, actual, 0, 2), Is.EqualTo(1), "Length greater than data length");
                    Assert.That(actual[0], Is.EqualTo(expected[expected.Length - 1]), "Length greater than data length");
                    Assert.That(() => reader.GetChars(5, 0, actual, 0, actual.Length + 1), Throws.Exception.TypeOf<IndexOutOfRangeException>(), "Length great than output buffer length");
                    // Close in the middle of a column
                    reader.GetChars(6, 0, actual, 0, 2);
                }
            }
        }

        [Test]
        public async Task GetTextReader([Values(CommandBehavior.Default, CommandBehavior.SequentialAccess)] CommandBehavior behavior, [Values(true,false)] bool isAsync)
        {
            Func<NpgsqlDataReader, int, Task<TextReader>> textReaderGetter;
            if (isAsync)
            {
                textReaderGetter = (r, index) => r.GetTextReaderAsync(index);
            }
            else
            {
                textReaderGetter = (r, index) => Task.FromResult(r.GetTextReader(index));
            }

            using (var conn = OpenConnection())
            {
                // TODO: This is too small to actually test any interesting sequential behavior
                const string str = "ABCDE";
                var expected = str.ToCharArray();
                var actual = new char[expected.Length];
                //ExecuteNonQuery(String.Format(@"INSERT INTO data (field_text) VALUES ('{0}')", str));

                var queryText = $@"SELECT '{str}', 'foo'";
                using (var cmd = new NpgsqlCommand(queryText, conn))
                using (var reader = cmd.ExecuteReader(behavior))
                {
                    reader.Read();

                    var textReader = await textReaderGetter(reader, 0);
                    textReader.Read(actual, 0, 2);
                    Assert.That(actual[0], Is.EqualTo(expected[0]));
                    Assert.That(actual[1], Is.EqualTo(expected[1]));
                    if (behavior == CommandBehavior.Default)
                    {
                        var textReader2 = await textReaderGetter(reader, 0);
                        var actual2 = new char[2];
                        textReader2.Read(actual2, 0, 2);
                        Assert.That(actual2[0], Is.EqualTo(expected[0]));
                        Assert.That(actual2[1], Is.EqualTo(expected[1]));
                    }
                    else
                    {
                        Assert.That(async () => await textReaderGetter(reader, 0),
                            Throws.Exception.TypeOf<InvalidOperationException>(),
                            "Sequential text reader twice on same column");
                    }
                    textReader.Read(actual, 2, 1);
                    Assert.That(actual[2], Is.EqualTo(expected[2]));
                    textReader.Dispose();

                    if (IsSequential(behavior))
                        Assert.That(() => reader.GetChars(0, 0, actual, 4, 1),
                            Throws.Exception.TypeOf<InvalidOperationException>(), "Seek back sequential");
                    else
                    {
                        Assert.That(reader.GetChars(0, 0, actual, 4, 1), Is.EqualTo(1));
                        Assert.That(actual[4], Is.EqualTo(expected[0]));
                    }
                    Assert.That(reader.GetString(1), Is.EqualTo("foo"));
                }
            }
        }

        [Test, Description("In sequential mode, checks that moving to the next column disposes a currently open text reader")]
        public void TextReaderDisposeOnSequentialColumn()
        {
            using (var conn = OpenConnection())
            using (var cmd = new NpgsqlCommand(@"SELECT 'some_text', 'some_text'", conn))
            using (var reader = cmd.ExecuteReader(CommandBehavior.SequentialAccess))
            {
                reader.Read();
                var textReader = reader.GetTextReader(0);
                // ReSharper disable once UnusedVariable
                var v = reader.GetValue(1);
                Assert.That(() => textReader.Peek(), Throws.Exception.TypeOf<ObjectDisposedException>());
            }
        }

        [Test, Description("In non-sequential mode, checks that moving to the next row disposes all currently open text readers")]
        public void TextReaderDisposeOnNonSequentialRow()
        {
            using (var conn = OpenConnection())
            using (var cmd = new NpgsqlCommand(@"SELECT 'some_text', 'some_text'", conn))
            using (var reader = cmd.ExecuteReader())
            {
                reader.Read();
                var tr1 = reader.GetTextReader(0);
                var tr2 = reader.GetTextReader(0);
                reader.Read();
                Assert.That(() => tr1.Peek(), Throws.Exception.TypeOf<ObjectDisposedException>());
                Assert.That(() => tr2.Peek(), Throws.Exception.TypeOf<ObjectDisposedException>());
            }
        }

        [Test]
        public void Null([Values(CommandBehavior.Default, CommandBehavior.SequentialAccess)] CommandBehavior behavior)
        {
            var buf = new char[8];
            using (var conn = OpenConnection())
            using (var cmd = new NpgsqlCommand("SELECT NULL::TEXT", conn))
            using (var reader = cmd.ExecuteReader(behavior))
            {
                reader.Read();
                Assert.That(reader.IsDBNull(0), Is.True);
                Assert.That(() => reader.GetChars(0, 0, buf, 0, 1), Throws.Exception.TypeOf<InvalidCastException>(), "GetChars");
                Assert.That(() => reader.GetTextReader(0), Throws.Exception.TypeOf<InvalidCastException>(), "GetTextReader");
                Assert.That(() => reader.GetChars(0, 0, null, 0, 0), Throws.Exception.TypeOf<InvalidCastException>(), "GetChars with null buffer");
            }
        }

=======
>>>>>>> ae62fd5a
        [Test, Description("Tests that strings are truncated when the NpgsqlParameter's Size is set")]
        public void Truncate()
        {
            const string data = "SomeText";
            using (var conn = OpenConnection())
            using (var cmd = new NpgsqlCommand("SELECT @p::TEXT", conn))
            {
                var p = new NpgsqlParameter("p", data) { Size = 4 };
                cmd.Parameters.Add(p);
                Assert.That(cmd.ExecuteScalar(), Is.EqualTo(data.Substring(0, 4)));

                // NpgsqlParameter.Size needs to persist when value is changed
                const string data2 = "AnotherValue";
                p.Value = data2;
                Assert.That(cmd.ExecuteScalar(), Is.EqualTo(data2.Substring(0, 4)));

                // NpgsqlParameter.Size larger than the value size should mean the value size, as well as 0 and -1
                p.Size = data2.Length + 10;
                Assert.That(cmd.ExecuteScalar(), Is.EqualTo(data2));
                p.Size = 0;
                Assert.That(cmd.ExecuteScalar(), Is.EqualTo(data2));
                p.Size = -1;
                Assert.That(cmd.ExecuteScalar(), Is.EqualTo(data2));

                Assert.That(() => p.Size = -2, Throws.Exception.TypeOf<ArgumentException>());
            }
        }

        [Test, IssueLink("https://github.com/npgsql/npgsql/issues/488")]
        public void NullCharacter()
        {
            using (var conn = OpenConnection())
            using (var cmd = new NpgsqlCommand("SELECT @p1", conn))
            {
                cmd.Parameters.Add(new NpgsqlParameter("p1", "string with \0\0\0 null \0bytes"));
                Assert.That(() => cmd.ExecuteReader(),
                    Throws.Exception.TypeOf<PostgresException>()
                        .With.Property(nameof(PostgresException.SqlState)).EqualTo("22021")
                    );
            }
        }

        [Test, Description("Tests some types which are aliased to strings")]
        [TestCase("Varchar")]
        [TestCase("Name")]
        public void AliasedPgTypes(string typename)
        {
            const string expected = "some_text";
            using (var conn = OpenConnection())
            using (var cmd = new NpgsqlCommand($"SELECT '{expected}'::{typename}", conn))
            using (var reader = cmd.ExecuteReader())
            {
                reader.Read();
                Assert.That(reader.GetString(0), Is.EqualTo(expected));
                Assert.That(reader.GetFieldValue<char[]>(0), Is.EqualTo(expected.ToCharArray()));
            }
        }


        [Test]
        [TestCase(DbType.AnsiString)]
        [TestCase(DbType.AnsiStringFixedLength)]
        public void AliasedDbTypes(DbType dbType)
        {
            using (var conn = OpenConnection())
            using (var command = new NpgsqlCommand("SELECT @p", conn))
            {
                command.Parameters.Add(new NpgsqlParameter("p", dbType) { Value = "SomeString" });
                Assert.That(command.ExecuteScalar(), Is.EqualTo("SomeString"));
            }
        }

        [Test, Description("Tests the PostgreSQL internal \"char\" type")]
        public void InternalChar([Values(true, false)] bool prepareCommand)
        {
            using (var conn = OpenConnection())
            using (var cmd = conn.CreateCommand())
            {
                var testArr = new byte[] { prepareCommand ? (byte)200 : (byte)'}', prepareCommand ? (byte)0 : (byte)'"', 3 };
                var testArr2 = new char[] { prepareCommand ? (char)200 : '}', prepareCommand ? (char)0 : '"', (char)3 };

                cmd.CommandText = "Select 'a'::\"char\", (-3)::\"char\", :p1, :p2, :p3, :p4, :p5";
                cmd.Parameters.Add(new NpgsqlParameter("p1", NpgsqlDbType.InternalChar) { Value = 'b' });
                cmd.Parameters.Add(new NpgsqlParameter("p2", NpgsqlDbType.InternalChar) { Value = (byte)66 });
                cmd.Parameters.Add(new NpgsqlParameter("p3", NpgsqlDbType.InternalChar) { Value = (byte)230 });
                cmd.Parameters.Add(new NpgsqlParameter("p4", NpgsqlDbType.InternalChar | NpgsqlDbType.Array) { Value = testArr });
                cmd.Parameters.Add(new NpgsqlParameter("p5", NpgsqlDbType.InternalChar | NpgsqlDbType.Array) { Value = testArr2 });
                if (prepareCommand)
                    cmd.Prepare();
                using (var reader = cmd.ExecuteReader())
                {
                    reader.Read();
                    var expected = new char[] { 'a', (char)(256 - 3), 'b', (char)66, (char)230 };
                    for (var i = 0; i < expected.Length; i++)
                    {
                        Assert.AreEqual(expected[i], reader.GetChar(i));
                    }
                    var arr = (char[])reader.GetValue(5);
                    var arr2 = (char[])reader.GetValue(6);
                    Assert.AreEqual(testArr.Length, arr.Length);
                    for (var i = 0; i < arr.Length; i++)
                    {
                        Assert.AreEqual(testArr[i], arr[i]);
                        Assert.AreEqual(testArr2[i], arr2[i]);
                    }
                }
            }
        }

        [Test]
        public void Char()
        {
            var expected = 'f';
            using (var conn = OpenConnection())
            using (var cmd = new NpgsqlCommand("SELECT @p", conn))
            {
                cmd.Parameters.AddWithValue("p", expected);
                using (var reader = cmd.ExecuteReader())
                {
                    reader.Read();
                    Assert.That(reader.GetChar(0), Is.EqualTo(expected));
                    Assert.That(reader.GetString(0), Is.EqualTo(expected.ToString()));
                }
            }
        }

        [Test, Description("Checks support for the citext contrib type")]
        [IssueLink("https://github.com/npgsql/npgsql/issues/695")]
        public void Citext()
        {
            using (var conn = OpenConnection())
            {
                if (conn.PostgreSqlVersion >= new Version(9, 1, 0))
                {
                    conn.ExecuteNonQuery("CREATE EXTENSION IF NOT EXISTS citext");
                    conn.ReloadTypes();
                }

                var value = "Foo";
                using (var cmd = new NpgsqlCommand("SELECT @p::CITEXT", conn))
                {
                    cmd.Parameters.AddWithValue("p", value);
                    using (var reader = cmd.ExecuteReader())
                    {
                        reader.Read();
                        Assert.That(reader.GetString(0), Is.EqualTo(value));
                    }
                }
                using (var cmd = new NpgsqlCommand("SELECT @p1::CITEXT = @p2::CITEXT", conn))
                {
                    cmd.Parameters.AddWithValue("p1", NpgsqlDbType.Citext, "abc");
                    cmd.Parameters.AddWithValue("p2", NpgsqlDbType.Citext, "ABC");
                    Assert.That(cmd.ExecuteScalar(), Is.True);
                }
            }
        }
    }
}<|MERGE_RESOLUTION|>--- conflicted
+++ resolved
@@ -23,16 +23,7 @@
 
 using System;
 using System.Data;
-<<<<<<< HEAD
-using System.Data.Common;
-using System.IO;
-using System.Linq;
 using System.Text;
-using System.Threading.Tasks;
-using Npgsql;
-=======
-using System.Text;
->>>>>>> ae62fd5a
 using NpgsqlTypes;
 using NUnit.Framework;
 
@@ -130,168 +121,6 @@
             }
         }
 
-<<<<<<< HEAD
-        [Test]
-        public void GetChars([Values(CommandBehavior.Default, CommandBehavior.SequentialAccess)] CommandBehavior behavior)
-        {
-            using (var conn = OpenConnection())
-            {
-                // TODO: This is too small to actually test any interesting sequential behavior
-                const string str = "ABCDE";
-                var expected = str.ToCharArray();
-                var actual = new char[expected.Length];
-                conn.ExecuteNonQuery("CREATE TEMP TABLE data (name TEXT)");
-                conn.ExecuteNonQuery($@"INSERT INTO data (name) VALUES ('{str}')");
-
-                const string queryText = @"SELECT name, 3, name, 4, name, name, name FROM data";
-                using (var cmd = new NpgsqlCommand(queryText, conn))
-                using (var reader = cmd.ExecuteReader(behavior)) {
-                    reader.Read();
-
-                    Assert.That(reader.GetChars(0, 0, actual, 0, 2), Is.EqualTo(2));
-                    Assert.That(actual[0], Is.EqualTo(expected[0]));
-                    Assert.That(actual[1], Is.EqualTo(expected[1]));
-                    Assert.That(reader.GetChars(0, 0, null, 0, 0), Is.EqualTo(expected.Length), "Bad column length");
-                    // Note: Unlike with bytea, finding out the length of the column consumes it (variable-width
-                    // UTF8 encoding)
-                    Assert.That(reader.GetChars(2, 0, actual, 0, 2), Is.EqualTo(2));
-                    if (IsSequential(behavior))
-                        Assert.That(() => reader.GetChars(2, 0, actual, 4, 1), Throws.Exception.TypeOf<InvalidOperationException>(), "Seek back sequential");
-                    else
-                    {
-                        Assert.That(reader.GetChars(2, 0, actual, 4, 1), Is.EqualTo(1));
-                        Assert.That(actual[4], Is.EqualTo(expected[0]));
-                    }
-                    Assert.That(reader.GetChars(2, 2, actual, 2, 3), Is.EqualTo(3));
-                    Assert.That(actual, Is.EqualTo(expected));
-                    //Assert.That(reader.GetChars(2, 0, null, 0, 0), Is.EqualTo(expected.Length), "Bad column length");
-
-                    Assert.That(() => reader.GetChars(3, 0, null, 0, 0), Throws.Exception.TypeOf<InvalidCastException>(), "GetChars on non-text");
-                    Assert.That(() => reader.GetChars(3, 0, actual, 0, 1), Throws.Exception.TypeOf<InvalidCastException>(), "GetChars on non-text");
-                    Assert.That(reader.GetInt32(3), Is.EqualTo(4));
-                    reader.GetChars(4, 0, actual, 0, 2);
-                    // Jump to another column from the middle of the column
-                    reader.GetChars(5, 0, actual, 0, 2);
-                    Assert.That(reader.GetChars(5, expected.Length - 1, actual, 0, 2), Is.EqualTo(1), "Length greater than data length");
-                    Assert.That(actual[0], Is.EqualTo(expected[expected.Length - 1]), "Length greater than data length");
-                    Assert.That(() => reader.GetChars(5, 0, actual, 0, actual.Length + 1), Throws.Exception.TypeOf<IndexOutOfRangeException>(), "Length great than output buffer length");
-                    // Close in the middle of a column
-                    reader.GetChars(6, 0, actual, 0, 2);
-                }
-            }
-        }
-
-        [Test]
-        public async Task GetTextReader([Values(CommandBehavior.Default, CommandBehavior.SequentialAccess)] CommandBehavior behavior, [Values(true,false)] bool isAsync)
-        {
-            Func<NpgsqlDataReader, int, Task<TextReader>> textReaderGetter;
-            if (isAsync)
-            {
-                textReaderGetter = (r, index) => r.GetTextReaderAsync(index);
-            }
-            else
-            {
-                textReaderGetter = (r, index) => Task.FromResult(r.GetTextReader(index));
-            }
-
-            using (var conn = OpenConnection())
-            {
-                // TODO: This is too small to actually test any interesting sequential behavior
-                const string str = "ABCDE";
-                var expected = str.ToCharArray();
-                var actual = new char[expected.Length];
-                //ExecuteNonQuery(String.Format(@"INSERT INTO data (field_text) VALUES ('{0}')", str));
-
-                var queryText = $@"SELECT '{str}', 'foo'";
-                using (var cmd = new NpgsqlCommand(queryText, conn))
-                using (var reader = cmd.ExecuteReader(behavior))
-                {
-                    reader.Read();
-
-                    var textReader = await textReaderGetter(reader, 0);
-                    textReader.Read(actual, 0, 2);
-                    Assert.That(actual[0], Is.EqualTo(expected[0]));
-                    Assert.That(actual[1], Is.EqualTo(expected[1]));
-                    if (behavior == CommandBehavior.Default)
-                    {
-                        var textReader2 = await textReaderGetter(reader, 0);
-                        var actual2 = new char[2];
-                        textReader2.Read(actual2, 0, 2);
-                        Assert.That(actual2[0], Is.EqualTo(expected[0]));
-                        Assert.That(actual2[1], Is.EqualTo(expected[1]));
-                    }
-                    else
-                    {
-                        Assert.That(async () => await textReaderGetter(reader, 0),
-                            Throws.Exception.TypeOf<InvalidOperationException>(),
-                            "Sequential text reader twice on same column");
-                    }
-                    textReader.Read(actual, 2, 1);
-                    Assert.That(actual[2], Is.EqualTo(expected[2]));
-                    textReader.Dispose();
-
-                    if (IsSequential(behavior))
-                        Assert.That(() => reader.GetChars(0, 0, actual, 4, 1),
-                            Throws.Exception.TypeOf<InvalidOperationException>(), "Seek back sequential");
-                    else
-                    {
-                        Assert.That(reader.GetChars(0, 0, actual, 4, 1), Is.EqualTo(1));
-                        Assert.That(actual[4], Is.EqualTo(expected[0]));
-                    }
-                    Assert.That(reader.GetString(1), Is.EqualTo("foo"));
-                }
-            }
-        }
-
-        [Test, Description("In sequential mode, checks that moving to the next column disposes a currently open text reader")]
-        public void TextReaderDisposeOnSequentialColumn()
-        {
-            using (var conn = OpenConnection())
-            using (var cmd = new NpgsqlCommand(@"SELECT 'some_text', 'some_text'", conn))
-            using (var reader = cmd.ExecuteReader(CommandBehavior.SequentialAccess))
-            {
-                reader.Read();
-                var textReader = reader.GetTextReader(0);
-                // ReSharper disable once UnusedVariable
-                var v = reader.GetValue(1);
-                Assert.That(() => textReader.Peek(), Throws.Exception.TypeOf<ObjectDisposedException>());
-            }
-        }
-
-        [Test, Description("In non-sequential mode, checks that moving to the next row disposes all currently open text readers")]
-        public void TextReaderDisposeOnNonSequentialRow()
-        {
-            using (var conn = OpenConnection())
-            using (var cmd = new NpgsqlCommand(@"SELECT 'some_text', 'some_text'", conn))
-            using (var reader = cmd.ExecuteReader())
-            {
-                reader.Read();
-                var tr1 = reader.GetTextReader(0);
-                var tr2 = reader.GetTextReader(0);
-                reader.Read();
-                Assert.That(() => tr1.Peek(), Throws.Exception.TypeOf<ObjectDisposedException>());
-                Assert.That(() => tr2.Peek(), Throws.Exception.TypeOf<ObjectDisposedException>());
-            }
-        }
-
-        [Test]
-        public void Null([Values(CommandBehavior.Default, CommandBehavior.SequentialAccess)] CommandBehavior behavior)
-        {
-            var buf = new char[8];
-            using (var conn = OpenConnection())
-            using (var cmd = new NpgsqlCommand("SELECT NULL::TEXT", conn))
-            using (var reader = cmd.ExecuteReader(behavior))
-            {
-                reader.Read();
-                Assert.That(reader.IsDBNull(0), Is.True);
-                Assert.That(() => reader.GetChars(0, 0, buf, 0, 1), Throws.Exception.TypeOf<InvalidCastException>(), "GetChars");
-                Assert.That(() => reader.GetTextReader(0), Throws.Exception.TypeOf<InvalidCastException>(), "GetTextReader");
-                Assert.That(() => reader.GetChars(0, 0, null, 0, 0), Throws.Exception.TypeOf<InvalidCastException>(), "GetChars with null buffer");
-            }
-        }
-
-=======
->>>>>>> ae62fd5a
         [Test, Description("Tests that strings are truncated when the NpgsqlParameter's Size is set")]
         public void Truncate()
         {
