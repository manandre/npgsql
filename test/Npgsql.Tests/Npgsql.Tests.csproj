﻿<Project Sdk="Microsoft.NET.Sdk" ToolsVersion="15.0">
<<<<<<< HEAD

  <PropertyGroup>
    <LangVersion>latest</LangVersion>
    <TargetFrameworks>net451;netcoreapp2.1</TargetFrameworks>
    <TargetFrameworks Condition="'$(OS)' != 'Windows_NT' OR '$(CoreOnly)' == 'True'">netcoreapp2.1</TargetFrameworks>
    <DebugType>portable</DebugType>
    <AssemblyOriginatorKeyFile>../../Npgsql.snk</AssemblyOriginatorKeyFile>
    <SignAssembly>true</SignAssembly>
    <PublicSign Condition=" '$(OS)' != 'Windows_NT' ">true</PublicSign>
    <LangVersion>latest</LangVersion>
  </PropertyGroup>

  <ItemGroup>
    <ProjectReference Include="../../src/Npgsql/Npgsql.csproj" />
  </ItemGroup>

  <ItemGroup>
    <PackageReference Include="NUnit" Version="3.11.0" />
    <PackageReference Include="NLog" Version="4.5.11" />
    <PackageReference Include="Microsoft.CSharp" Version="4.5.0" />
    <PackageReference Include="Microsoft.NET.Test.Sdk" Version="15.9.0" />
    <PackageReference Include="NUnit3TestAdapter" Version="3.12.0" />
=======
  <ItemGroup>
    <PackageReference Include="NUnit" />
    <PackageReference Include="NLog" />
    <PackageReference Include="Microsoft.CSharp" />
    <PackageReference Include="Microsoft.NET.Test.Sdk" />
    <PackageReference Include="NUnit3TestAdapter" />
>>>>>>> 6a8b35a3
  </ItemGroup>
  <ItemGroup Condition=" '$(TargetFramework)' == 'net461' ">
    <Reference Include="System.Transactions" />
  </ItemGroup>
  <ItemGroup>
    <ProjectReference Include="../../src/Npgsql/Npgsql.csproj" />
  </ItemGroup>
</Project><|MERGE_RESOLUTION|>--- conflicted
+++ resolved
@@ -1,35 +1,10 @@
 ﻿<Project Sdk="Microsoft.NET.Sdk" ToolsVersion="15.0">
-<<<<<<< HEAD
-
-  <PropertyGroup>
-    <LangVersion>latest</LangVersion>
-    <TargetFrameworks>net451;netcoreapp2.1</TargetFrameworks>
-    <TargetFrameworks Condition="'$(OS)' != 'Windows_NT' OR '$(CoreOnly)' == 'True'">netcoreapp2.1</TargetFrameworks>
-    <DebugType>portable</DebugType>
-    <AssemblyOriginatorKeyFile>../../Npgsql.snk</AssemblyOriginatorKeyFile>
-    <SignAssembly>true</SignAssembly>
-    <PublicSign Condition=" '$(OS)' != 'Windows_NT' ">true</PublicSign>
-    <LangVersion>latest</LangVersion>
-  </PropertyGroup>
-
-  <ItemGroup>
-    <ProjectReference Include="../../src/Npgsql/Npgsql.csproj" />
-  </ItemGroup>
-
-  <ItemGroup>
-    <PackageReference Include="NUnit" Version="3.11.0" />
-    <PackageReference Include="NLog" Version="4.5.11" />
-    <PackageReference Include="Microsoft.CSharp" Version="4.5.0" />
-    <PackageReference Include="Microsoft.NET.Test.Sdk" Version="15.9.0" />
-    <PackageReference Include="NUnit3TestAdapter" Version="3.12.0" />
-=======
   <ItemGroup>
     <PackageReference Include="NUnit" />
     <PackageReference Include="NLog" />
     <PackageReference Include="Microsoft.CSharp" />
     <PackageReference Include="Microsoft.NET.Test.Sdk" />
     <PackageReference Include="NUnit3TestAdapter" />
->>>>>>> 6a8b35a3
   </ItemGroup>
   <ItemGroup Condition=" '$(TargetFramework)' == 'net461' ">
     <Reference Include="System.Transactions" />
