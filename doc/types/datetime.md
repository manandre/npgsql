--- conflicted
+++ resolved
@@ -1,11 +1,7 @@
 # Date and Time Handling
 
 > [!Note]
-<<<<<<< HEAD
-> Since 4.0 (currently in preview) the recommended way of working with date/time types is [the NodaTime plugin](nodatime.md).
-=======
 > Since 4.0 the recommended way of working with date/time types is [the NodaTime plugin](nodatime.md).
->>>>>>> ae62fd5a
 
 Handling date and time values usually isn't hard, but you must pay careful attention to differences in how the .NET types and PostgreSQL represent dates.
 It's worth reading the [PostgreSQL date/time type documentation](http://www.postgresql.org/docs/current/static/datatype-datetime.html) to familiarize
@@ -14,11 +10,7 @@
 ## .NET types and PostgreSQL types
 
 > [!Warning]
-<<<<<<< HEAD
-> *Warning*: a common mistake is for users to think that the PostgreSQL `timestamp with timezone` type stores the timezone in the database. This is not the case: only the timestamp is stored. There is no single PostgreSQL type that stores both a date/time and a timezone, similar to [.NET DateTimeOffset](https://msdn.microsoft.com/en-us/library/system.datetimeoffset(v=vs.110).aspx).
-=======
 > A common mistake is for users to think that the PostgreSQL `timestamp with timezone` type stores the timezone in the database. This is not the case: only the timestamp is stored. There is no single PostgreSQL type that stores both a date/time and a timezone, similar to [.NET DateTimeOffset](https://msdn.microsoft.com/en-us/library/system.datetimeoffset(v=vs.110).aspx).
->>>>>>> ae62fd5a
 
 The .NET and PostgreSQL types differ in the resolution and range they provide; the .NET type usually have a higher resolution but a lower range than the PostgreSQL types:
 
@@ -53,26 +45,6 @@
 
 ## Detailed Behavior: Sending values to the database
 
-<<<<<<< HEAD
-.NET value                 | PG type               | Action
----------------------------|-----------------------|--------------------------------------------------
-DateTime(Kind=UTC)         | timestamp             | Send as-is
-DateTime(Kind=Local)       | timestamp (default)   | Send as-is
-DateTime(Kind=Unspecified) | timestamp (default)   | Send as-is
-DateTimeOffset             | timestamp             | Strip offset, send as-is
-                           |                       |
-DateTime(Kind=UTC)         | timestamptz (default) | Send as-is
-DateTime(Kind=Local)       | timestamptz           | Convert to UTC locally before sending
-DateTime(Kind=Unspecified) | timestamptz           | Send as-is
-DateTimeOffset             | timestamptz (default) | Convert to UTC locally before sending
-                           |                       |
-TimeSpan                   | time                  | Send as-is
-                           |                       |
-DateTime(Kind=UTC)         | timetz                | Send time and UTC timezone
-DateTime(Kind=Local)       | timetz                | Send time and local system timezone
-DateTime(Kind=Unspecified) | timetz                | Assume local, send time and local system timezone
-DateTimeOffset             | timetz                | Send time and timezone
-=======
 .NET value                     | PG type               | Action
 -------------------------------|-----------------------|--------------------------------------------------
 DateTime                       | timestamp (default)   | Send as-is
@@ -87,7 +59,6 @@
 DateTime(Kind=Local)           | timetz                | Send time and local system timezone
 DateTime(Kind=Unspecified)     | timetz                | Assume local, send time and local system timezone
 DateTimeOffset                 | timetz                | Send time and timezone
->>>>>>> ae62fd5a
 
 ## Detailed Behavior: Reading values from the database
 
@@ -95,13 +66,8 @@
 ------------|--------------------------|--------------------------------------------------
 timestamp   | DateTime (default)       | Kind=Unspecified
             |                          |
-<<<<<<< HEAD
-timestamptz | DateTime (default)       | Kind=Local (according to system tz)
-timestamptz | DateTimeOffset           | **Offset=UTC**
-=======
 timestamptz | DateTime (default)       | Kind=Local (according to system timezone)
 timestamptz | DateTimeOffset           | In local timezone offset
->>>>>>> ae62fd5a
             |                          |
 time        | TimeSpan (default)       | As-is
 time        | DateTime                 | **Use only time component**
