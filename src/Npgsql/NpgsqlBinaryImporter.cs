--- conflicted
+++ resolved
@@ -195,11 +195,7 @@
 
                 _dummyParam.ConvertedValue = null;
 
-<<<<<<< HEAD
-                var asSimple = handler as ISimpleTypeWriter;
-=======
                 var asSimple = handler as ISimpleTypeHandler;
->>>>>>> 9e75d8d9
                 if (asSimple != null)
                 {
                     var len = asSimple.ValidateAndGetLength(asObject, _dummyParam);
@@ -214,11 +210,7 @@
                     return;
                 }
 
-<<<<<<< HEAD
-                var asChunking = handler as IChunkingTypeWriter;
-=======
                 var asChunking = handler as IChunkingTypeHandler;
->>>>>>> 9e75d8d9
                 if (asChunking != null)
                 {
                     _lengthCache.Clear();
@@ -248,11 +240,7 @@
                             _buf.WriteInt32(len + 4);
                             _buf.Flush();
                             _writingDataMsg = false;
-<<<<<<< HEAD
-                            _buf.Underlying.Write(directBuf.Buffer, directBuf.Offset, len);
-=======
                             _buf.DirectWrite(directBuf.Buffer, directBuf.Offset, len);
->>>>>>> 9e75d8d9
                             directBuf.Buffer = null;
                             directBuf.Size = 0;
                         }
