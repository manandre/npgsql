﻿using System;
using System.Diagnostics.CodeAnalysis;
using System.Threading;
using System.Threading.Tasks;
using JetBrains.Annotations;
using Npgsql.BackendMessages;
using Npgsql.Logging;
using NpgsqlTypes;
using static Npgsql.Util.Statics;

namespace Npgsql
{
    /// <summary>
    /// Provides an API for a binary COPY FROM operation, a high-performance data import mechanism to
    /// a PostgreSQL table. Initiated by <see cref="NpgsqlConnection.BeginBinaryImport"/>
    /// </summary>
    /// <remarks>
    /// See http://www.postgresql.org/docs/current/static/sql-copy.html.
    /// </remarks>
    public sealed class NpgsqlBinaryImporter : ICancelable, IAsyncDisposable
    {
        #region Fields and Properties

        NpgsqlConnector _connector;
        NpgsqlWriteBuffer _buf;

        ImporterState _state;

        /// <summary>
        /// The number of columns in the current (not-yet-written) row.
        /// </summary>
        short _column;

        /// <summary>
        /// The number of columns, as returned from the backend in the CopyInResponse.
        /// </summary>
        internal int NumColumns { get; }

        bool InMiddleOfRow => _column != -1 && _column != NumColumns;

        readonly NpgsqlParameter?[] _params;

        static readonly NpgsqlLogger Log = NpgsqlLogManager.CreateLogger(nameof(NpgsqlBinaryImporter));

        #endregion

        #region Construction / Initialization

        internal NpgsqlBinaryImporter(NpgsqlConnector connector, string copyFromCommand)
        {
            _connector = connector;
            _buf = connector.WriteBuffer;
            _column = -1;

            _connector.WriteQuery(copyFromCommand);
            _connector.Flush();

            CopyInResponseMessage copyInResponse;
            var msg = _connector.ReadMessage();
            switch (msg.Code)
            {
                case BackendMessageCode.CopyInResponse:
                    copyInResponse = (CopyInResponseMessage)msg;
                    if (!copyInResponse.IsBinary)
                    {
                        _connector.Break();
                        throw new ArgumentException("copyFromCommand triggered a text transfer, only binary is allowed", nameof(copyFromCommand));
                    }
                    break;
                case BackendMessageCode.CompletedResponse:
                    throw new InvalidOperationException(
                        "This API only supports import/export from the client, i.e. COPY commands containing TO/FROM STDIN. " +
                        "To import/export with files on your PostgreSQL machine, simply execute the command with ExecuteNonQuery. " +
                        "Note that your data has been successfully imported/exported.");
                default:
                    throw _connector.UnexpectedMessageReceived(msg.Code);
            }

            NumColumns = copyInResponse.NumColumns;
            _params = new NpgsqlParameter[NumColumns];
            _buf.StartCopyMode();
            WriteHeader();
        }

        void WriteHeader()
        {
            _buf.WriteBytes(NpgsqlRawCopyStream.BinarySignature, 0, NpgsqlRawCopyStream.BinarySignature.Length);
            _buf.WriteInt32(0);   // Flags field. OID inclusion not supported at the moment.
            _buf.WriteInt32(0);   // Header extension area length
        }

        #endregion

        #region Write

        /// <summary>
        /// Starts writing a single row, must be invoked before writing any columns.
        /// </summary>
        public void StartRow() => StartRow(false).GetAwaiter().GetResult();

        /// <summary>
        /// Starts writing a single row, must be invoked before writing any columns.
        /// </summary>
        public Task StartRowAsync(CancellationToken cancellationToken = default)
        {
            if (cancellationToken.IsCancellationRequested)
                return Task.FromCanceled(cancellationToken);
            using (NoSynchronizationContextScope.Enter())
                return StartRow(true);
        }

        async Task StartRow(bool async)
        {
            CheckReady();

            if (_column != -1 && _column != NumColumns)
                throw new InvalidOperationException("Row has already been started and must be finished");

            if (_buf.WriteSpaceLeft < 2)
                await _buf.Flush(async);
            _buf.WriteInt16(NumColumns);

            _column = 0;
        }

        /// <summary>
        /// Writes a single column in the current row.
        /// </summary>
        /// <param name="value">The value to be written</param>
        /// <typeparam name="T">
        /// The type of the column to be written. This must correspond to the actual type or data
        /// corruption will occur. If in doubt, use <see cref="Write{T}(T, NpgsqlDbType)"/> to manually
        /// specify the type.
        /// </typeparam>
        public void Write<T>([AllowNull] T value) => Write(value, false).GetAwaiter().GetResult();

        /// <summary>
        /// Writes a single column in the current row.
        /// </summary>
        /// <param name="value">The value to be written</param>
        /// <param name="cancellationToken"></param>
        /// <typeparam name="T">
        /// The type of the column to be written. This must correspond to the actual type or data
        /// corruption will occur. If in doubt, use <see cref="Write{T}(T, NpgsqlDbType)"/> to manually
        /// specify the type.
        /// </typeparam>
        public Task WriteAsync<T>([AllowNull] T value, CancellationToken cancellationToken = default)
        {
            if (cancellationToken.IsCancellationRequested)
                return Task.FromCanceled(cancellationToken);
            using (NoSynchronizationContextScope.Enter())
                return Write(value, true);
        }

        Task Write<T>([AllowNull] T value, bool async)
        {
            var p = _params[_column];
            if (p == null)
            {
                // First row, create the parameter objects
                _params[_column] = p = typeof(T) == typeof(object)
                    ? new NpgsqlParameter()
                    : new NpgsqlParameter<T>();
            }

            return Write(value, p, async);
        }

        /// <summary>
        /// Writes a single column in the current row as type <paramref name="npgsqlDbType"/>.
        /// </summary>
        /// <param name="value">The value to be written</param>
        /// <param name="npgsqlDbType">
        /// In some cases <typeparamref name="T"/> isn't enough to infer the data type to be written to
        /// the database. This parameter and be used to unambiguously specify the type. An example is
        /// the JSONB type, for which <typeparamref name="T"/> will be a simple string but for which
        /// <paramref name="npgsqlDbType"/> must be specified as <see cref="NpgsqlDbType.Jsonb"/>.
        /// </param>
        /// <typeparam name="T">The .NET type of the column to be written.</typeparam>
        public void Write<T>([AllowNull] T value, NpgsqlDbType npgsqlDbType) =>
            Write(value, npgsqlDbType, false).GetAwaiter().GetResult();

        /// <summary>
        /// Writes a single column in the current row as type <paramref name="npgsqlDbType"/>.
        /// </summary>
        /// <param name="value">The value to be written</param>
        /// <param name="npgsqlDbType">
        /// In some cases <typeparamref name="T"/> isn't enough to infer the data type to be written to
        /// the database. This parameter and be used to unambiguously specify the type. An example is
        /// the JSONB type, for which <typeparamref name="T"/> will be a simple string but for which
        /// <paramref name="npgsqlDbType"/> must be specified as <see cref="NpgsqlDbType.Jsonb"/>.
        /// </param>
        /// <param name="cancellationToken"></param>
        /// <typeparam name="T">The .NET type of the column to be written.</typeparam>
        public Task WriteAsync<T>([AllowNull] T value, NpgsqlDbType npgsqlDbType, CancellationToken cancellationToken = default)
        {
            if (cancellationToken.IsCancellationRequested)
                return Task.FromCanceled(cancellationToken);
            using (NoSynchronizationContextScope.Enter())
                return Write(value, npgsqlDbType, true);
        }

        Task Write<T>([AllowNull] T value, NpgsqlDbType npgsqlDbType, bool async)
        {
            var p = _params[_column];
            if (p == null)
            {
                // First row, create the parameter objects
                _params[_column] = p = typeof(T) == typeof(object)
                    ? new NpgsqlParameter()
                    : new NpgsqlParameter<T>();
                p.NpgsqlDbType = npgsqlDbType;
            }

            if (npgsqlDbType != p.NpgsqlDbType)
                throw new InvalidOperationException($"Can't change {nameof(p.NpgsqlDbType)} from {p.NpgsqlDbType} to {npgsqlDbType}");

            return Write(value, p, async);
        }

        /// <summary>
        /// Writes a single column in the current row as type <paramref name="dataTypeName"/>.
        /// </summary>
        /// <param name="value">The value to be written</param>
        /// <param name="dataTypeName">
        /// In some cases <typeparamref name="T"/> isn't enough to infer the data type to be written to
        /// the database. This parameter and be used to unambiguously specify the type.
        /// </param>
        /// <typeparam name="T">The .NET type of the column to be written.</typeparam>
        public void Write<T>([AllowNull] T value, string dataTypeName) =>
            Write(value, dataTypeName, false).GetAwaiter().GetResult();

        /// <summary>
        /// Writes a single column in the current row as type <paramref name="dataTypeName"/>.
        /// </summary>
        /// <param name="value">The value to be written</param>
        /// <param name="dataTypeName">
        /// In some cases <typeparamref name="T"/> isn't enough to infer the data type to be written to
        /// the database. This parameter and be used to unambiguously specify the type.
        /// </param>
        /// <param name="cancellationToken"></param>
        /// <typeparam name="T">The .NET type of the column to be written.</typeparam>
        public Task WriteAsync<T>([AllowNull] T value, string dataTypeName, CancellationToken cancellationToken = default)
        {
            if (cancellationToken.IsCancellationRequested)
                return Task.FromCanceled(cancellationToken);
            using (NoSynchronizationContextScope.Enter())
                return Write(value, dataTypeName, true);
        }

        Task Write<T>([AllowNull] T value, string dataTypeName, bool async)
        {
            var p = _params[_column];
            if (p == null)
            {
                // First row, create the parameter objects
                _params[_column] = p = typeof(T) == typeof(object)
                    ? new NpgsqlParameter()
                    : new NpgsqlParameter<T>();
                p.DataTypeName = dataTypeName;
            }

            //if (dataTypeName!= p.DataTypeName)
            //    throw new InvalidOperationException($"Can't change {nameof(p.DataTypeName)} from {p.DataTypeName} to {dataTypeName}");

            return Write(value, p, async);
        }

        async Task Write<T>([AllowNull] T value, NpgsqlParameter param, bool async)
        {
            CheckReady();
            if (_column == -1)
                throw new InvalidOperationException("A row hasn't been started");

            if (value == null || value is DBNull)
            {
                await WriteNull(async);
                return;
            }

            if (typeof(T) == typeof(object))
            {
                param.Value = value;
            }
            else
            {
                if (!(param is NpgsqlParameter<T> typedParam))
                {
                    _params[_column] = typedParam = new NpgsqlParameter<T>();
                    typedParam.NpgsqlDbType = param.NpgsqlDbType;
                }
                typedParam.TypedValue = value;
            }
            param.ResolveHandler(_connector.TypeMapper);
            param.ValidateAndGetLength();
            param.LengthCache?.Rewind();
            await param.WriteWithLength(_buf, async);
            param.LengthCache?.Clear();
            _column++;
        }

        /// <summary>
        /// Writes a single null column value.
        /// </summary>
        public void WriteNull() => WriteNull(false).GetAwaiter().GetResult();

        /// <summary>
        /// Writes a single null column value.
        /// </summary>
        public Task WriteNullAsync(CancellationToken cancellationToken = default)
        {
            if (cancellationToken.IsCancellationRequested)
                return Task.FromCanceled(cancellationToken);
            using (NoSynchronizationContextScope.Enter())
                return WriteNull(true);
        }

        async Task WriteNull(bool async)
        {
            CheckReady();
            if (_column == -1)
                throw new InvalidOperationException("A row hasn't been started");

            if (_buf.WriteSpaceLeft < 4)
                await _buf.Flush(async);

            _buf.WriteInt32(-1);
            _column++;
        }

        /// <summary>
        /// Writes an entire row of columns.
        /// Equivalent to calling <see cref="StartRow()"/>, followed by multiple <see cref="Write{T}(T)"/>
        /// on each value.
        /// </summary>
        /// <param name="values">An array of column values to be written as a single row</param>
        public void WriteRow(params object[] values) => WriteRow(false, values).GetAwaiter().GetResult();

        /// <summary>
        /// Writes an entire row of columns.
        /// Equivalent to calling <see cref="StartRow()"/>, followed by multiple <see cref="Write{T}(T)"/>
        /// on each value.
        /// </summary>
        /// <param name="cancellationToken"></param>
        /// <param name="values">An array of column values to be written as a single row</param>
        public Task WriteRowAsync(CancellationToken cancellationToken = default, params object[] values)
        {
            if (cancellationToken.IsCancellationRequested)
                return Task.FromCanceled(cancellationToken);
            using (NoSynchronizationContextScope.Enter())
                return WriteRow(true, values);
        }

        async Task WriteRow(bool async, params object[] values)
        {
            await StartRow(async);
            foreach (var value in values)
                await Write(value, async);
        }

        #endregion

        #region Commit / Cancel / Close / Dispose

        /// <summary>
        /// Completes the import operation. The writer is unusable after this operation.
        /// </summary>
        public ulong Complete() => Complete(false).GetAwaiter().GetResult();

        /// <summary>
        /// Completes the import operation. The writer is unusable after this operation.
        /// </summary>
        public ValueTask<ulong> CompleteAsync(CancellationToken cancellationToken = default)
        {
            if (cancellationToken.IsCancellationRequested)
                return new ValueTask<ulong>(Task.FromCanceled<ulong>(cancellationToken));
            using (NoSynchronizationContextScope.Enter())
                return Complete(true);
        }

        async ValueTask<ulong> Complete(bool async)
        {
            CheckReady();

            if (InMiddleOfRow)
            {
                await Cancel(async);
                throw new InvalidOperationException("Binary importer closed in the middle of a row, cancelling import.");
            }

            try
            {
                await WriteTrailer(async);
                await _buf.Flush(async);
                _buf.EndCopyMode();
<<<<<<< HEAD

                _connector.SendMessage(CopyDoneMessage.Instance);
                Expect<CommandCompleteMessage>(_connector.ReadMessage(), _connector);
                Expect<ReadyForQueryMessage>(_connector.ReadMessage(), _connector);
=======
                await _connector.WriteCopyDone(async);
                await _connector.Flush(async);
                var cmdComplete = Expect<CommandCompleteMessage>(await _connector.ReadMessage(async), _connector);
                Expect<ReadyForQueryMessage>(await _connector.ReadMessage(async), _connector);
>>>>>>> 6a8b35a3
                _state = ImporterState.Committed;
                return cmdComplete.Rows;
            }
            catch
            {
                // An exception here will have already broken the connection etc.
                Cleanup();
                throw;
            }
        }

        void ICancelable.Cancel() => Close();

        /// <summary>
        /// Cancels that binary import and sets the connection back to idle state
        /// </summary>
        public void Dispose() => Close();

        /// <summary>
        /// Async cancels that binary import and sets the connection back to idle state
        /// </summary>
        /// <returns></returns>
        public ValueTask DisposeAsync()
        {
            using (NoSynchronizationContextScope.Enter())
                return CloseAsync(true);
        }

        async Task Cancel(bool async)
        {
            _state = ImporterState.Cancelled;
            _buf.Clear();
            _buf.EndCopyMode();
            await _connector.WriteCopyFail(async);
            await _connector.Flush(async);
            try
            {
                var msg = await _connector.ReadMessage(async);
                // The CopyFail should immediately trigger an exception from the read above.
                _connector.Break();
                throw new NpgsqlException("Expected ErrorResponse when cancelling COPY but got: " + msg.Code);
            }
            catch (PostgresException e)
            {
                if (e.SqlState != PostgresErrorCodes.QueryCanceled)
                    throw;
            }
        }

        /// <summary>
        /// Completes the import process and signals to the database to write everything.
        /// </summary>
        [PublicAPI]
        public void Close() => CloseAsync(false).GetAwaiter().GetResult();

        /// <summary>
        /// Async completes the import process and signals to the database to write everything.
        /// </summary>
        /// <returns></returns>
        /// <exception cref="Exception"></exception>
        [PublicAPI]
        public ValueTask CloseAsync(CancellationToken cancellationToken = default)
        {
            if (cancellationToken.IsCancellationRequested)
                return new ValueTask(Task.FromCanceled(cancellationToken));
            using (NoSynchronizationContextScope.Enter())
                return CloseAsync(true);
        }

        async ValueTask CloseAsync(bool async)
        {
            switch (_state)
            {
            case ImporterState.Disposed:
                return;
            case ImporterState.Ready:
                await Cancel(async);
                break;
            case ImporterState.Cancelled:
            case ImporterState.Committed:
                break;
            default:
                throw new Exception("Invalid state: " + _state);
            }

            var connector = _connector;
            Cleanup();
            connector.EndUserAction();
        }

#pragma warning disable CS8625
        void Cleanup()
        {
            var connector = _connector;
            Log.Debug("COPY operation ended", connector?.Id ?? -1);

            if (connector != null)
            {
                connector.CurrentCopyOperation = null;
                _connector = null;
            }

            _buf = null;
            _state = ImporterState.Disposed;
        }
#pragma warning restore CS8625

        async Task WriteTrailer(bool async)
        {
            if (_buf.WriteSpaceLeft < 2)
                await _buf.Flush(async);
            _buf.WriteInt16(-1);
        }

        void CheckReady()
        {
            switch (_state)
            {
            case ImporterState.Ready:
                return;
            case ImporterState.Disposed:
                throw new ObjectDisposedException(GetType().FullName, "The COPY operation has already ended.");
            case ImporterState.Cancelled:
                throw new InvalidOperationException("The COPY operation has already been cancelled.");
            case ImporterState.Committed:
                throw new InvalidOperationException("The COPY operation has already been committed.");
            default:
                throw new Exception("Invalid state: " + _state);
            }
        }

        #endregion

        #region Enums

        enum ImporterState
        {
            Ready,
            Committed,
            Cancelled,
            Disposed
        }

        #endregion Enums
    }
}<|MERGE_RESOLUTION|>--- conflicted
+++ resolved
@@ -393,17 +393,10 @@
                 await WriteTrailer(async);
                 await _buf.Flush(async);
                 _buf.EndCopyMode();
-<<<<<<< HEAD
-
-                _connector.SendMessage(CopyDoneMessage.Instance);
-                Expect<CommandCompleteMessage>(_connector.ReadMessage(), _connector);
-                Expect<ReadyForQueryMessage>(_connector.ReadMessage(), _connector);
-=======
                 await _connector.WriteCopyDone(async);
                 await _connector.Flush(async);
                 var cmdComplete = Expect<CommandCompleteMessage>(await _connector.ReadMessage(async), _connector);
                 Expect<ReadyForQueryMessage>(await _connector.ReadMessage(async), _connector);
->>>>>>> 6a8b35a3
                 _state = ImporterState.Committed;
                 return cmdComplete.Rows;
             }
