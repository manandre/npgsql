--- conflicted
+++ resolved
@@ -52,11 +52,7 @@
         /// Specifies the completion state of the transaction.
         /// </summary>
         /// <value>The completion state of the transaction.</value>
-<<<<<<< HEAD
-        public bool IsCompleted { get { return Connection == null; } }
-=======
         public bool IsCompleted => Connection == null;
->>>>>>> 9e75d8d9
 
         /// <summary>
         /// Specifies the <see cref="NpgsqlConnection"/> object associated with the transaction.
@@ -160,13 +156,6 @@
         /// <summary>
         /// Commits the database transaction.
         /// </summary>
-<<<<<<< HEAD
-        public override void Rollback()
-        {
-            CheckReady();
-            Connector.Rollback();
-            Connection = null;
-=======
         [PublicAPI]
         public Task CommitAsync(CancellationToken cancellationToken) => CommitInternalAsync(cancellationToken);
 
@@ -194,7 +183,6 @@
                 connector.Rollback();
                 Connection = null;
             }
->>>>>>> 9e75d8d9
         }
 
         /// <summary>
@@ -276,33 +264,6 @@
             }
         }
 
-        /// <summary>
-        /// Creates a transaction save point.
-        /// </summary>
-        [Obsolete("Use Save instead")]
-        public void CreateSavepoint(string name)
-        {
-            Save(name);
-        }
-
-        /// <summary>
-        /// Rolls back a transaction from a pending savepoint state.
-        /// </summary>
-        [Obsolete("Use Rollback instead")]
-        public void RollbackToSavepoint(string name)
-        {
-            Rollback(name);
-        }
-
-        /// <summary>
-        /// Rolls back a transaction from a pending savepoint state.
-        /// </summary>
-        [Obsolete("Use Release instead")]
-        public void ReleaseSavepoint(string name)
-        {
-            Release(name);
-        }
-
         #endregion
 
         #region Dispose
