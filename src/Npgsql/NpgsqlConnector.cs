--- conflicted
+++ resolved
@@ -528,10 +528,6 @@
                     return username;
             }
 
-<<<<<<< HEAD
-#if !NETSTANDARD1_3
-=======
->>>>>>> ae62fd5a
             username = Environment.UserName;
             if (!string.IsNullOrEmpty(username))
                 return username;
@@ -662,20 +658,9 @@
             }
             else
             {
-<<<<<<< HEAD
-#if NETSTANDARD1_3
-                // .NET Standard 1.3 didn't have sync DNS methods
-                endpoints = Dns.GetHostAddressesAsync(Host).Result.Select(a => new IPEndPoint(a, Port)).ToArray();
-#else
                 // Note that there aren't any timeoutable DNS methods, and we want to use sync-only
                 // methods (not to rely on any TP threads etc.)
                 endpoints = Dns.GetHostAddresses(Host).Select(a => new IPEndPoint(a, Port)).ToArray();
-#endif
-=======
-                // Note that there aren't any timeoutable DNS methods, and we want to use sync-only
-                // methods (not to rely on any TP threads etc.)
-                endpoints = Dns.GetHostAddresses(Host).Select(a => new IPEndPoint(a, Port)).ToArray();
->>>>>>> ae62fd5a
                 timeout.Check();
             }
 
@@ -844,11 +829,8 @@
             if (Settings.SocketSendBufferSize > 0)
                 socket.SendBufferSize = Settings.SocketSendBufferSize;
 
-<<<<<<< HEAD
-=======
             if (Settings.TcpKeepAlive)
                 socket.SetSocketOption(SocketOptionLevel.Socket, SocketOptionName.KeepAlive, true);
->>>>>>> ae62fd5a
             if (Settings.TcpKeepAliveInterval > 0 && Settings.TcpKeepAliveTime == 0)
                 throw new ArgumentException("If TcpKeepAliveInterval is defined, TcpKeepAliveTime must be defined as well");
             if (Settings.TcpKeepAliveTime > 0)
@@ -856,11 +838,7 @@
                 if (!PGUtil.IsWindows)
                     throw new PlatformNotSupportedException(
                         "Npgsql management of TCP keepalive is supported only on Windows. " +
-<<<<<<< HEAD
-                        "TCP keepalives can still be used on other systems but are configured globally for the machine, see the relevant docs.");
-=======
                         "TCP keepalives can still be used on other systems but are enabled via the TcpKeepAlive option or configured globally for the machine, see the relevant docs.");
->>>>>>> ae62fd5a
 
                 var time = Settings.TcpKeepAliveTime;
                 var interval = Settings.TcpKeepAliveInterval > 0
@@ -868,19 +846,11 @@
                     : Settings.TcpKeepAliveTime;
 
                 // For the following see https://msdn.microsoft.com/en-us/library/dd877220.aspx
-<<<<<<< HEAD
-                var dummy = 0u;
-                var inOptionValues = new byte[Marshal.SizeOf(dummy) * 3];
-                BitConverter.GetBytes((uint)1).CopyTo(inOptionValues, 0);
-                BitConverter.GetBytes((uint)time).CopyTo(inOptionValues, Marshal.SizeOf(dummy));
-                BitConverter.GetBytes((uint)interval).CopyTo(inOptionValues, Marshal.SizeOf(dummy) * 2);
-=======
                 var uintSize = Marshal.SizeOf(typeof(uint));
                 var inOptionValues = new byte[uintSize * 3];
                 BitConverter.GetBytes((uint)1).CopyTo(inOptionValues, 0);
                 BitConverter.GetBytes((uint)time).CopyTo(inOptionValues, uintSize);
                 BitConverter.GetBytes((uint)interval).CopyTo(inOptionValues, uintSize * 2);
->>>>>>> ae62fd5a
                 var result = socket.IOControl(IOControlCode.KeepAliveValues, inOptionValues, null);
                 if (result != 0)
                     throw new NpgsqlException($"Got non-zero value when trying to set TCP keepalive: {result}");
@@ -946,21 +916,8 @@
             var len = ReadBuffer.ReadInt32() - 4; // Transmitted length includes itself
             if (len > ReadBuffer.ReadBytesLeft)
             {
-<<<<<<< HEAD
-                if (CurrentReader != null)
-                {
-                    // The reader cleanup will call EndUserAction
-                    await CurrentReader.Cleanup(async);
-                }
-                else
-                {
-                    EndUserAction();
-                }
-                throw;
-=======
                 ReadBuffer.ReadPosition -= 5;
                 return ReadMessageLong(dataRowLoadingMode, readingNotifications);
->>>>>>> ae62fd5a
             }
 
             return new ValueTask<IBackendMessage>(ParseServerMessage(ReadBuffer, messageCode, len, false));
@@ -1876,15 +1833,12 @@
         }
 
         public Task WaitAsync(CancellationToken cancellationToken)
-<<<<<<< HEAD
-=======
         {
             using (NoSynchronizationContextScope.Enter())
                 return DoWaitAsync(cancellationToken);
         }
 
         async Task DoWaitAsync(CancellationToken cancellationToken)
->>>>>>> ae62fd5a
         {
             var keepaliveSent = false;
             var keepaliveLock = new SemaphoreSlim(1, 1);
@@ -1906,12 +1860,6 @@
                 }
             };
 
-<<<<<<< HEAD
-            return SynchronizationContextSwitcher.NoContext(async () =>
-            {
-                using (StartUserAction(ConnectorState.Waiting))
-                using (cancellationToken.Register(() => performKeepaliveMethod(null)))
-=======
             using (StartUserAction(ConnectorState.Waiting))
             using (cancellationToken.Register(() => performKeepaliveMethod(null)))
             {
@@ -1922,83 +1870,43 @@
                 if (_isKeepAliveEnabled)
                     keepaliveTimer = new Timer(performKeepaliveMethod, null, Settings.KeepAlive*1000, Timeout.Infinite);
                 try
->>>>>>> ae62fd5a
-                {
-                    // We may have prepended messages in the connection's write buffer - these need to be flushed now.
-                    WriteBuffer.Flush();
-
-                    Timer keepaliveTimer = null;
-                    if (IsKeepAliveEnabled)
-                        keepaliveTimer = new Timer(performKeepaliveMethod, null, Settings.KeepAlive*1000, Timeout.Infinite);
-                    try
-                    {
-                        while (true)
+                {
+                    while (true)
+                    {
+                        cancellationToken.ThrowIfCancellationRequested();
+                        var msg = await ReadMessage(true, DataRowLoadingMode.NonSequential, true);
+                        if (!keepaliveSent)
                         {
-                            cancellationToken.ThrowIfCancellationRequested();
-                            var msg = await ReadMessage(true, DataRowLoadingMode.NonSequential, true);
-                            if (!keepaliveSent)
+                            if (msg != null)
                             {
-                                if (msg != null)
+                                Break();
+                                throw new NpgsqlException($"Received unexpected message of type {msg.Code} while waiting");
+                            }
+                            return;
+                        }
+
+                        // A keepalive was sent. Consume the response (RowDescription, CommandComplete,
+                        // ReadyForQuery) while also keeping track if an async message was received in between.
+                        keepaliveLock.Wait();
+                        try
+                        {
+                            var receivedNotification = false;
+                            var expectedMessageCode = BackendMessageCode.RowDescription;
+
+                            while (true)
+                            {
+                                while (msg == null)
                                 {
-                                    Break();
-                                    throw new NpgsqlException($"Received unexpected message of type {msg.Code} while waiting");
+                                    receivedNotification = true;
+                                    msg = await ReadMessage(true, DataRowLoadingMode.NonSequential, true);
                                 }
-                                return;
-                            }
-
-                            // A keepalive was sent. Consume the response (RowDescription, CommandComplete,
-                            // ReadyForQuery) while also keeping track if an async message was received in between.
-                            keepaliveLock.Wait();
-                            try
-                            {
-                                var receivedNotification = false;
-                                var expectedMessageCode = BackendMessageCode.RowDescription;
-
-                                while (true)
+
+                                if (msg.Code != expectedMessageCode)
+                                    throw new NpgsqlException($"Received unexpected message of type {msg.Code} while expecting {expectedMessageCode} as part of keepalive");
+
+                                var finishedKeepalive = false;
+                                switch (msg.Code)
                                 {
-<<<<<<< HEAD
-                                    while (msg == null)
-                                    {
-                                        receivedNotification = true;
-                                        msg = await ReadMessage(true, DataRowLoadingMode.NonSequential, true);
-                                    }
-
-                                    if (msg.Code != expectedMessageCode)
-                                        throw new NpgsqlException($"Received unexpected message of type {msg.Code} while expecting {expectedMessageCode} as part of keepalive");
-
-                                    var finishedKeepalive = false;
-                                    switch (msg.Code)
-                                    {
-                                    case BackendMessageCode.RowDescription:
-                                        expectedMessageCode = BackendMessageCode.DataRow;
-                                        break;
-                                    case BackendMessageCode.DataRow:
-                                        expectedMessageCode = BackendMessageCode.CompletedResponse;
-                                        break;
-                                    case BackendMessageCode.CompletedResponse:
-                                        expectedMessageCode = BackendMessageCode.ReadyForQuery;
-                                        break;
-                                    case BackendMessageCode.ReadyForQuery:
-                                        finishedKeepalive = true;
-                                        break;
-                                    }
-
-                                    if (!finishedKeepalive)
-                                    {
-                                        msg = await ReadMessage(true, DataRowLoadingMode.NonSequential, true);
-                                        continue;
-                                    }
-
-                                    Log.Trace("Performed keepalive", Id);
-
-                                    if (receivedNotification)
-                                        return; // Notification was received during the keepalive
-
-                                    cancellationToken.ThrowIfCancellationRequested();
-                                    // Keepalive completed without notification, set up the next one and continue waiting
-                                    keepaliveTimer.Change(Settings.KeepAlive*1000, Timeout.Infinite);
-                                    keepaliveSent = false;
-=======
                                 case BackendMessageCode.RowDescription:
                                     expectedMessageCode = BackendMessageCode.DataRow;
                                     break;
@@ -2012,22 +1920,38 @@
                                     break;
                                 case BackendMessageCode.ReadyForQuery:
                                     finishedKeepalive = true;
->>>>>>> ae62fd5a
                                     break;
                                 }
-                            }
-                            finally
-                            {
-                                keepaliveLock.Release();
+
+                                if (!finishedKeepalive)
+                                {
+                                    msg = await ReadMessage(true, DataRowLoadingMode.NonSequential, true);
+                                    continue;
+                                }
+
+                                Log.Trace("Performed keepalive", Id);
+
+                                if (receivedNotification)
+                                    return; // Notification was received during the keepalive
+
+                                cancellationToken.ThrowIfCancellationRequested();
+                                // Keepalive completed without notification, set up the next one and continue waiting
+                                keepaliveTimer.Change(Settings.KeepAlive*1000, Timeout.Infinite);
+                                keepaliveSent = false;
+                                break;
                             }
                         }
-                    }
-                    finally
-                    {
-                        keepaliveTimer?.Dispose();
-                    }
-                }
-            });
+                        finally
+                        {
+                            keepaliveLock.Release();
+                        }
+                    }
+                }
+                finally
+                {
+                    keepaliveTimer?.Dispose();
+                }
+            }
         }
 
         #endregion
