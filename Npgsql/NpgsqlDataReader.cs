--- conflicted
+++ resolved
@@ -23,41 +23,13 @@
 {
     public class NpgsqlDataReader : DbDataReader
     {
-<<<<<<< HEAD
-=======
         private ReaderState _state;
->>>>>>> dd6817fe
         internal NpgsqlCommand Command { get; private set; }
         readonly NpgsqlConnector _connector;
         readonly NpgsqlConnection _connection;
         readonly CommandBehavior _behavior;
 
         // TODO: Protect with Interlocked?
-<<<<<<< HEAD
-        internal ReaderState State { get; private set; }
-
-        RowDescriptionMessage _rowDescription;
-        DataRowMessage _row;
-        int _recordsAffected;
-
-        /// <summary>
-        /// Indicates that at least one row has been read across all result sets
-        /// </summary>
-        bool _readOneRow;
-
-        /// <summary>
-        /// Whether the current result set has rows
-        /// </summary>
-        bool? _hasRows;
-
-        /// <summary>
-        /// If HasRows was called before any rows were read, it was forced to read messages. A pending
-        /// message may be stored here for processing in the next Read() or NextResult().
-        /// </summary>
-        ServerMessage _pendingMessage;
-
-        /// <summary>
-=======
         internal ReaderState State {
             get { return _state; }
             private set { _state = value; }
@@ -84,7 +56,6 @@
         ServerMessage _pendingMessage;
 
         /// <summary>
->>>>>>> dd6817fe
         /// If <see cref="GetSchemaTable"/> has been called, its results are cached here.
         /// </summary>
         DataTable _cachedSchemaTable;
@@ -104,40 +75,14 @@
         internal bool IsSequential { get { return (_behavior & CommandBehavior.SequentialAccess) != 0; } }
         internal bool IsCaching { get { return !IsSequential; } }
 
-<<<<<<< HEAD
-        internal NpgsqlDataReader(NpgsqlCommand command, CommandBehavior behavior, RowDescriptionMessage rowDescription = null)
-        {
-            Contract.Requires(command.IsPrepared || rowDescription == null);
-=======
         internal NpgsqlDataReader(NpgsqlCommand command, CommandBehavior behavior, RowDescriptionMessage rowDescription = null, bool schemaOnlyExtendedQuery = false)
         {
             Contract.Requires(command.IsPrepared || rowDescription == null || schemaOnlyExtendedQuery);
->>>>>>> dd6817fe
 
             Command = command;
             _connector = command.Connector;
             _connection = command.Connection;
             _behavior = behavior;
-<<<<<<< HEAD
-            _recordsAffected = -1;
-            if (IsCaching) {
-                _rowCache = new RowCache();
-            }
-            if (command.IsPrepared) {
-                State = ReaderState.InResult;
-                _rowDescription = rowDescription;
-            } else {
-                State = ReaderState.BetweenResults;
-                NextResultSetInternal();
-            }
-            if (Command.Parameters.Any(p => p.IsOutputDirection)) {
-                PopulateOutputParameters();
-            }
-        }
-
-        #region Read
-
-=======
             _recordsAffected = null;
 
             _connector.State = ConnectorState.Executing;
@@ -165,7 +110,6 @@
 
         #region Read
 
->>>>>>> dd6817fe
         public override bool Read()
         {
             return DoRead(IsSequential);
@@ -190,87 +134,6 @@
                     throw new ArgumentOutOfRangeException();
             }
 
-<<<<<<< HEAD
-            if ((_behavior & CommandBehavior.SchemaOnly) != 0 || ((_behavior & CommandBehavior.SingleRow) != 0 && _readOneRow))
-            {
-                // TODO: See optimization proposal in #410
-                Consume();
-                return false;
-            }
-
-            while (true)
-            {
-                var msg = ReadMessage(isSequential);
-                switch (ProcessMessage(msg))
-                {
-                    case ReadResult.RowRead:
-                        return true;
-                    case ReadResult.RowNotRead:
-                        return false;
-                    case ReadResult.ReadAgain:
-                        continue;
-                    default:
-                        throw new ArgumentOutOfRangeException();
-                }
-            }
-        }
-
-        ReadResult ProcessMessage(ServerMessage msg)
-        {
-            Contract.Requires(msg != null);
-
-            switch (msg.Code)
-            {
-                case BackEndMessageCode.RowDescription:
-                    _rowDescription = (RowDescriptionMessage)msg;
-                    return ReadResult.ReadAgain;
-
-                case BackEndMessageCode.DataRow:
-                    Contract.Assert(_rowDescription != null);
-                    _connector.State = ConnectorState.Fetching;
-                    _row = (DataRowMessage)msg;
-                    Contract.Assume(_rowDescription.NumFields == _row.NumColumns);
-                    if (IsCaching) { _rowCache.Clear(); }
-                    _readOneRow = true;
-                    _hasRows = true;
-                    return ReadResult.RowRead;
-
-                case BackEndMessageCode.CompletedResponse:
-                    var completed = (CommandCompleteMessage) msg;
-                    if (completed.RowsAffected.HasValue)
-                    {
-                        _recordsAffected = _recordsAffected == -1
-                            ? completed.RowsAffected.Value
-                            : _recordsAffected + completed.RowsAffected.Value;
-                    }
-                    if (completed.LastInsertedOID.HasValue) {
-                        LastInsertedOID = completed.LastInsertedOID.Value;
-                    }
-                    goto case BackEndMessageCode.EmptyQueryResponse;
-
-                case BackEndMessageCode.EmptyQueryResponse:
-                    _row = null;
-                    if (!_hasRows.HasValue) {
-                        _hasRows = false;
-                    }
-                    State = ReaderState.BetweenResults;
-                    return ReadResult.RowNotRead;
-
-                case BackEndMessageCode.ReadyForQuery:
-                    State = ReaderState.Consumed;
-                    return ReadResult.RowNotRead;
-
-                case BackEndMessageCode.BindComplete:
-                    return ReadResult.ReadAgain;
-
-                default:
-                    throw new Exception("Received unexpected backend message of type " + msg.Code);
-            }
-        }
-
-        #endregion
-
-=======
             try
             {
                 if ((_behavior & CommandBehavior.SchemaOnly) != 0 || ((_behavior & CommandBehavior.SingleRow) != 0 && _readOneRow))
@@ -358,46 +221,12 @@
 
         #endregion
 
->>>>>>> dd6817fe
         #region NextResult
 
         public override bool NextResult()
         {
             Contract.Ensures(Command.CommandType != CommandType.StoredProcedure || Contract.Result<bool>() == false);
 
-<<<<<<< HEAD
-            switch (State)
-            {
-                case ReaderState.InResult:
-                    if (_row != null) {
-                        _row.Consume();
-                        _row = null;
-                    }
-
-                    // TODO: Duplication with SingleResult handling above
-                    var completedMsg = SkipUntil(BackEndMessageCode.CompletedResponse, BackEndMessageCode.EmptyQueryResponse);
-                    ProcessMessage(completedMsg);
-                    break;
-
-                case ReaderState.BetweenResults:
-                    break;
-
-                case ReaderState.Consumed:
-                case ReaderState.Closed:
-                    return false;
-                default:
-                    throw new ArgumentOutOfRangeException();
-            }
-
-            Contract.Assert(State == ReaderState.BetweenResults);
-            _hasRows = null;
-            _cachedSchemaTable = null;
-
-            if ((_behavior & CommandBehavior.SingleResult) != 0)
-            {
-                Consume();
-                return false;
-=======
             try
             {
                 switch (State)
@@ -440,7 +269,6 @@
             {
                 CleanUpDueToException();
                 throw;
->>>>>>> dd6817fe
             }
 
             return NextResultSetInternal();
@@ -456,11 +284,8 @@
                 var msg = ReadMessage(IsSequential);
                 switch (msg.Code)
                 {
-<<<<<<< HEAD
-=======
                     case BackEndMessageCode.NoData:
                         continue;
->>>>>>> dd6817fe
                     case BackEndMessageCode.EmptyQueryResponse:
                     case BackEndMessageCode.CompletedResponse:
                         // Another completion in a multi-query, process to get affected records and read again
@@ -525,22 +350,14 @@
 
         public override int RecordsAffected
         {
-<<<<<<< HEAD
-            get { return _recordsAffected; }
-=======
             get { return _recordsAffected.HasValue ? (int)_recordsAffected.Value : -1; }
->>>>>>> dd6817fe
        }
 
         /// <summary>
         /// Returns the OID of the last inserted row.
         /// If table is created without OIDs, this will always be 0.
         /// </summary>
-<<<<<<< HEAD
-        public long LastInsertedOID { get; private set; }
-=======
         public uint LastInsertedOID { get; private set; }
->>>>>>> dd6817fe
 
         public override bool HasRows
         {
@@ -649,13 +466,10 @@
         public override void Close()
         {
             Consume();
-<<<<<<< HEAD
-=======
             if (Command._notificationBlock != null) {
                 Command._notificationBlock.Dispose();
                 Command._notificationBlock = null;
             }
->>>>>>> dd6817fe
             if ((_behavior & CommandBehavior.CloseConnection) != 0) {
                 _connection.Close();
             }
@@ -666,8 +480,6 @@
             }
         }
 
-<<<<<<< HEAD
-=======
         private void CleanUpDueToException()
         {
             // The ReadyForQuery message that is sent after the ErrorResponse has already been consumed
@@ -679,7 +491,6 @@
             State = ReaderState.Consumed;
         }
 
->>>>>>> dd6817fe
         #endregion
 
         /// <summary>
@@ -863,30 +674,6 @@
                 throw new InvalidOperationException(L10N.NoRowAvailable);
             Contract.Ensures(Contract.Result<int>() >= 0 && Contract.Result<int>() <= values.Length);
             #endregion
-<<<<<<< HEAD
-
-            var count = Math.Min(FieldCount, values.Length);
-            for (var i = 0; i < count; i++) {
-                values[i] = GetValue(i);
-            }
-            return count;
-        }
-
-        public override object this[int ordinal]
-        {
-            get
-            {
-                #region Contracts
-                if (!IsOnRow)
-                    throw new InvalidOperationException(L10N.NoRowAvailable);
-                if (ordinal < 0 || ordinal >= FieldCount)
-                    throw new IndexOutOfRangeException(String.Format(L10N.MustBeBetweenXAndY, "Column", 0, (FieldCount - 1)));
-                Contract.EndContractBlock();
-                #endregion
-
-                return GetValue(ordinal);
-            }
-=======
 
             var count = Math.Min(FieldCount, values.Length);
             for (var i = 0; i < count; i++) {
@@ -981,7 +768,6 @@
             #endregion
 
             return ReadColumn<NpgsqlTimeTZ>(ordinal);
->>>>>>> dd6817fe
         }
 
         #endregion
@@ -989,128 +775,26 @@
         #region Provider-specific type getters
 
         /// <summary>
-<<<<<<< HEAD
-        /// Gets the value of the specified column as an <see cref="NpgsqlDate"/>,
-        /// Npgsql's provider-specific type for dates.
-        /// </summary>
-        /// <remarks>
-        /// PostgreSQL's date type represents dates from 4713 BC to 5874897 AD, while .NET's DateTime
-        /// only supports years from 1 to 1999. If you require years outside this range use this accessor.
-        /// The standard <see cref="GetProviderSpecificValue"/> method will also return this type, but has
-        /// the disadvantage of boxing the value.
-=======
         /// Gets the value of the specified column as a TimeSpan,
         /// </summary>
         /// <remarks>
         /// PostgreSQL's interval type has has a resolution of 1 microsecond and ranges from
         /// -178000000 to 178000000 years, while .NET's TimeSpan has a resolution of 100 nanoseconds
         /// and ranges from roughly -29247 to 29247 years.
->>>>>>> dd6817fe
         /// See http://www.postgresql.org/docs/9.4/static/datatype-datetime.html
         /// </remarks>
         /// <param name="ordinal">The zero-based column ordinal.</param>
         /// <returns>The value of the specified column.</returns>
-<<<<<<< HEAD
-        public NpgsqlDate GetDate(int ordinal)
-=======
         public TimeSpan GetTimeSpan(int ordinal)
->>>>>>> dd6817fe
-        {
-            #region Contracts
-            if (!IsOnRow)
-                throw new InvalidOperationException(L10N.NoRowAvailable);
-            if (ordinal < 0 || ordinal >= FieldCount)
-                throw new IndexOutOfRangeException(String.Format(L10N.MustBeBetweenXAndY, "Column", 0, (FieldCount - 1)));
-            Contract.EndContractBlock();
-            #endregion
-
-<<<<<<< HEAD
-            return ReadColumn<NpgsqlDate>(ordinal);
-        }
-
-        // TODO: Probably get rid of this, we can use TimeSpan or DateTime, see https://github.com/npgsql/npgsql/issues/347
-        public NpgsqlTime GetTime(int ordinal)
-        {
-            #region Contracts
-            if (!IsOnRow)
-                throw new InvalidOperationException(L10N.NoRowAvailable);
-            if (ordinal < 0 || ordinal >= FieldCount)
-                throw new IndexOutOfRangeException(String.Format(L10N.MustBeBetweenXAndY, "Column", 0, (FieldCount - 1)));
-            Contract.EndContractBlock();
-            #endregion
-
-            return ReadColumnWithoutCache<NpgsqlTime>(ordinal);
-        }
-
-        // TODO: Replace with DateTimeOffset?
-        /// <summary>
-        /// Gets the value of the specified column as an <see cref="NpgsqlTimeTZ"/>,
-        /// Npgsql's provider-specific type for dates.
-        /// </summary>
-        /// <remarks>
-        /// PostgreSQL has a "time with time zone" type, which combines a time of day with a time zone.
-        /// Since .NET contains no analog type, the PostgreSQL value can be fetched as <see cref="NpgsqlTimeTZ"/>.
-        /// The standard ADO.NET <see cref="GetProviderSpecificValue"/> method will also return this
-        /// type, but has the disadvantage of boxing the value.
-        /// See http://www.postgresql.org/docs/9.4/static/datatype-datetime.html
-        /// </remarks>
-        /// <param name="ordinal">The zero-based column ordinal.</param>
-        /// <returns>The value of the specified column.</returns>
-        // ReSharper disable once InconsistentNaming
-        public NpgsqlTimeTZ GetTimeTZ(int ordinal)
-        {
-            #region Contracts
-            if (!IsOnRow)
-                throw new InvalidOperationException(L10N.NoRowAvailable);
-            if (ordinal < 0 || ordinal >= FieldCount)
-                throw new IndexOutOfRangeException(String.Format(L10N.MustBeBetweenXAndY, "Column", 0, (FieldCount - 1)));
-            Contract.EndContractBlock();
-            #endregion
-
-            return ReadColumn<NpgsqlTimeTZ>(ordinal);
-        }
-
-        /// <summary>
-        /// Gets the value of the specified column as a TimeSpan,
-=======
-            return ReadColumn<TimeSpan>(ordinal);
-        }
-
-        /// <summary>
-        /// Gets the value of the specified column as an <see cref="NpgsqlInterval"/>,
-        /// Npgsql's provider-specific type for time spans.
->>>>>>> dd6817fe
-        /// </summary>
-        /// <remarks>
-        /// PostgreSQL's interval type has has a resolution of 1 microsecond and ranges from
-        /// -178000000 to 178000000 years, while .NET's TimeSpan has a resolution of 100 nanoseconds
-<<<<<<< HEAD
-        /// and ranges from roughly -29247 to 29247 years.
-=======
-        /// and ranges from roughly -29247 to 29247 years. If you require values from outside TimeSpan's
-        /// range use this accessor.
-        /// The standard ADO.NET <see cref="GetProviderSpecificValue"/> method will also return this
-        /// type, but has the disadvantage of boxing the value.
->>>>>>> dd6817fe
-        /// See http://www.postgresql.org/docs/9.4/static/datatype-datetime.html
-        /// </remarks>
-        /// <param name="ordinal">The zero-based column ordinal.</param>
-        /// <returns>The value of the specified column.</returns>
-<<<<<<< HEAD
-        public TimeSpan GetTimeSpan(int ordinal)
-=======
-        public NpgsqlInterval GetInterval(int ordinal)
->>>>>>> dd6817fe
-        {
-            #region Contracts
-            if (!IsOnRow)
-                throw new InvalidOperationException(L10N.NoRowAvailable);
-            if (ordinal < 0 || ordinal >= FieldCount)
-                throw new IndexOutOfRangeException(String.Format(L10N.MustBeBetweenXAndY, "Column", 0, (FieldCount - 1)));
-            Contract.EndContractBlock();
-            #endregion
-
-<<<<<<< HEAD
+        {
+            #region Contracts
+            if (!IsOnRow)
+                throw new InvalidOperationException(L10N.NoRowAvailable);
+            if (ordinal < 0 || ordinal >= FieldCount)
+                throw new IndexOutOfRangeException(String.Format(L10N.MustBeBetweenXAndY, "Column", 0, (FieldCount - 1)));
+            Contract.EndContractBlock();
+            #endregion
+
             return ReadColumn<TimeSpan>(ordinal);
         }
 
@@ -1125,41 +809,20 @@
         /// range use this accessor.
         /// The standard ADO.NET <see cref="GetProviderSpecificValue"/> method will also return this
         /// type, but has the disadvantage of boxing the value.
-=======
-            return ReadColumn<NpgsqlInterval>(ordinal);
-        }
-
-        /// <summary>
-        /// Gets the value of the specified column as an <see cref="NpgsqlTimeStamp"/>,
-        /// Npgsql's provider-specific type for date/time timestamps. Note that this type covers
-        /// both PostgreSQL's "timestamp with time zone" and "timestamp without time zone" types,
-        /// which differ only in how they are converted upon input/output.
-        /// </summary>
-        /// <remarks>
-        /// PostgreSQL's timestamp type represents dates from 4713 BC to 5874897 AD, while .NET's DateTime
-        /// only supports years from 1 to 1999. If you require years outside this range use this accessor.
-        /// The standard <see cref="GetProviderSpecificValue"/> method will also return this type, but has
-        /// the disadvantage of boxing the value.
->>>>>>> dd6817fe
         /// See http://www.postgresql.org/docs/9.4/static/datatype-datetime.html
         /// </remarks>
         /// <param name="ordinal">The zero-based column ordinal.</param>
         /// <returns>The value of the specified column.</returns>
-<<<<<<< HEAD
         public NpgsqlInterval GetInterval(int ordinal)
-=======
-        public NpgsqlTimeStamp GetTimeStamp(int ordinal)
->>>>>>> dd6817fe
-        {
-            #region Contracts
-            if (!IsOnRow)
-                throw new InvalidOperationException(L10N.NoRowAvailable);
-            if (ordinal < 0 || ordinal >= FieldCount)
-                throw new IndexOutOfRangeException(String.Format(L10N.MustBeBetweenXAndY, "Column", 0, (FieldCount - 1)));
-            Contract.EndContractBlock();
-            #endregion
-
-<<<<<<< HEAD
+        {
+            #region Contracts
+            if (!IsOnRow)
+                throw new InvalidOperationException(L10N.NoRowAvailable);
+            if (ordinal < 0 || ordinal >= FieldCount)
+                throw new IndexOutOfRangeException(String.Format(L10N.MustBeBetweenXAndY, "Column", 0, (FieldCount - 1)));
+            Contract.EndContractBlock();
+            #endregion
+
             return ReadColumn<NpgsqlInterval>(ordinal);
         }
 
@@ -1242,29 +905,44 @@
         public override Stream GetStream(int ordinal)
 #else
         public Stream GetStream(int ordinal)
-=======
-            return ReadColumn<NpgsqlTimeStamp>(ordinal);
-        }
-
-        // TODO: Remove, not needed
-        public NpgsqlTimeStampTZ GetTimeStampTZ(int ordinal)
-        {
-            #region Contracts
-            if (!IsOnRow)
-                throw new InvalidOperationException("Invalid attempt to read when no data is present.");
-            if (ordinal < 0 || ordinal >= FieldCount)
-                throw new IndexOutOfRangeException("Column must be between 0 and " + (FieldCount - 1));
-            Contract.EndContractBlock();
-            #endregion
-
-            return ReadColumnWithoutCache<NpgsqlTimeStampTZ>(ordinal);
+#endif
+        {
+            #region Contracts
+            if (!IsOnRow)
+                throw new InvalidOperationException(L10N.NoRowAvailable);
+            if (ordinal < 0 || ordinal >= FieldCount)
+                throw new IndexOutOfRangeException(String.Format(L10N.MustBeBetweenXAndY, "Column", 0, (FieldCount - 1)));
+            Contract.Ensures(Contract.Result<Stream>() != null);
+            #endregion
+
+            var fieldDescription = _rowDescription[ordinal];
+            var handler = fieldDescription.Handler as ByteaHandler;
+            if (handler == null) {
+                throw new InvalidCastException("GetStream() not supported for type " + fieldDescription.Name);
+            }
+
+            var row = Row;
+            row.CheckNotStreaming();
+            row.SeekToColumnStart(ordinal);
+            row.CheckNotNull();
+
+            row.IsStreaming = true;
+            try
+            {
+                return handler.GetStream(row, fieldDescription);
+            }
+            catch
+            {
+                row.IsStreaming = false;
+                throw;
+            }
         }
 
         #endregion
 
-        #region Special binary getters
-
-        public override long GetBytes(int ordinal, long dataOffset, byte[] buffer, int bufferOffset, int length)
+        #region Special text getters
+
+        public override long GetChars(int ordinal, long dataOffset, char[] buffer, int bufferOffset, int length)
         {
             #region Contracts
             if (!IsOnRow)
@@ -1281,76 +959,6 @@
             #endregion
 
             var fieldDescription = _rowDescription[ordinal];
-            var handler = fieldDescription.Handler as ByteaHandler;
-            if (handler == null) {
-                throw new InvalidCastException("GetBytes() not supported for type " + fieldDescription.Name);
-            }
-
-            var row = Row;
-            row.CheckNotStreaming();
-            row.SeekToColumn(ordinal);
-            row.CheckNotNull();
-            return handler.GetBytes(row, (int)dataOffset, buffer, bufferOffset, length, fieldDescription);
-        }
-
-#if NET45
-        public override Stream GetStream(int ordinal)
-#else
-        public Stream GetStream(int ordinal)
-#endif
-        {
-            #region Contracts
-            if (!IsOnRow)
-                throw new InvalidOperationException(L10N.NoRowAvailable);
-            if (ordinal < 0 || ordinal >= FieldCount)
-                throw new IndexOutOfRangeException(String.Format(L10N.MustBeBetweenXAndY, "Column", 0, (FieldCount - 1)));
-            Contract.Ensures(Contract.Result<Stream>() != null);
-            #endregion
-
-            var fieldDescription = _rowDescription[ordinal];
-            var handler = fieldDescription.Handler as ByteaHandler;
-            if (handler == null) {
-                throw new InvalidCastException("GetStream() not supported for type " + fieldDescription.Name);
-            }
-
-            var row = Row;
-            row.CheckNotStreaming();
-            row.SeekToColumnStart(ordinal);
-            row.CheckNotNull();
-
-            row.IsStreaming = true;
-            try
-            {
-                return handler.GetStream(row, fieldDescription);
-            }
-            catch
-            {
-                row.IsStreaming = false;
-                throw;
-            }
-        }
-
-        #endregion
-
-        #region Special text getters
-
-        public override long GetChars(int ordinal, long dataOffset, char[] buffer, int bufferOffset, int length)
-        {
-            #region Contracts
-            if (!IsOnRow)
-                throw new InvalidOperationException(L10N.NoRowAvailable);
-            if (ordinal < 0 || ordinal >= FieldCount)
-                throw new IndexOutOfRangeException(String.Format(L10N.MustBeBetweenXAndY, "Column", 0, (FieldCount - 1)));
-            if (dataOffset < 0 || dataOffset > int.MaxValue)
-                throw new ArgumentOutOfRangeException("dataOffset", dataOffset, String.Format(L10N.MustBeBetweenXAndY, "dataOffset", 0, int.MaxValue));
-            if (buffer != null && (bufferOffset < 0 || bufferOffset >= buffer.Length))
-                throw new IndexOutOfRangeException(String.Format(L10N.MustBeBetweenXAndY, "bufferOffset", 0, (buffer.Length - 1)));
-            if (buffer != null && (length < 0 || length > buffer.Length - bufferOffset))
-                throw new IndexOutOfRangeException(String.Format(L10N.MustBeBetweenXAndY, "length", 0, buffer.Length - bufferOffset));
-            Contract.Ensures(Contract.Result<long>() >= 0);
-            #endregion
-
-            var fieldDescription = _rowDescription[ordinal];
             var handler = fieldDescription.Handler as TextHandler;
             if (handler == null) {
                 throw new InvalidCastException("GetChars() not supported for type " + fieldDescription.Name);
@@ -1367,7 +975,6 @@
         public override TextReader GetTextReader(int ordinal)
 #else
         public TextReader GetTextReader(int ordinal)
->>>>>>> dd6817fe
 #endif
         {
             #region Contracts
@@ -1375,150 +982,6 @@
                 throw new InvalidOperationException(L10N.NoRowAvailable);
             if (ordinal < 0 || ordinal >= FieldCount)
                 throw new IndexOutOfRangeException(String.Format(L10N.MustBeBetweenXAndY, "Column", 0, (FieldCount - 1)));
-<<<<<<< HEAD
-            Contract.Ensures(Contract.Result<Stream>() != null);
-            #endregion
-
-            var fieldDescription = _rowDescription[ordinal];
-            var handler = fieldDescription.Handler as ByteaHandler;
-            if (handler == null) {
-                throw new InvalidCastException("GetStream() not supported for type " + fieldDescription.Name);
-            }
-
-            var row = Row;
-            row.CheckNotStreaming();
-            row.SeekToColumnStart(ordinal);
-            row.CheckNotNull();
-
-            row.IsStreaming = true;
-            try
-            {
-                return handler.GetStream(row, fieldDescription);
-            }
-            catch
-            {
-                row.IsStreaming = false;
-                throw;
-            }
-        }
-
-        #endregion
-
-        #region Special text getters
-
-        public override long GetChars(int ordinal, long dataOffset, char[] buffer, int bufferOffset, int length)
-        {
-            #region Contracts
-            if (!IsOnRow)
-                throw new InvalidOperationException(L10N.NoRowAvailable);
-            if (ordinal < 0 || ordinal >= FieldCount)
-                throw new IndexOutOfRangeException(String.Format(L10N.MustBeBetweenXAndY, "Column", 0, (FieldCount - 1)));
-            if (dataOffset < 0 || dataOffset > int.MaxValue)
-                throw new ArgumentOutOfRangeException("dataOffset", dataOffset, String.Format(L10N.MustBeBetweenXAndY, "dataOffset", 0, int.MaxValue));
-            if (buffer != null && (bufferOffset < 0 || bufferOffset >= buffer.Length))
-                throw new IndexOutOfRangeException(String.Format(L10N.MustBeBetweenXAndY, "bufferOffset", 0, (buffer.Length - 1)));
-            if (buffer != null && (length < 0 || length > buffer.Length - bufferOffset))
-                throw new IndexOutOfRangeException(String.Format(L10N.MustBeBetweenXAndY, "length", 0, buffer.Length - bufferOffset));
-            Contract.Ensures(Contract.Result<long>() >= 0);
-            #endregion
-
-            var fieldDescription = _rowDescription[ordinal];
-            var handler = fieldDescription.Handler as TextHandler;
-            if (handler == null) {
-                throw new InvalidCastException("GetChars() not supported for type " + fieldDescription.Name);
-            }
-
-            var row = Row;
-            row.CheckNotStreaming();
-            row.SeekToColumn(ordinal);
-            row.CheckNotNull();
-            return handler.GetChars(row, (int)dataOffset, buffer, bufferOffset, length, fieldDescription);
-        }
-
-#if NET45
-        public override TextReader GetTextReader(int ordinal)
-#else
-        public TextReader GetTextReader(int ordinal)
-#endif
-        {
-            #region Contracts
-            if (!IsOnRow)
-                throw new InvalidOperationException(L10N.NoRowAvailable);
-            if (ordinal < 0 || ordinal >= FieldCount)
-                throw new IndexOutOfRangeException(String.Format(L10N.MustBeBetweenXAndY, "Column", 0, (FieldCount - 1)));
-            Contract.Ensures(Contract.Result<TextReader>() != null);
-            #endregion
-
-            var fieldDescription = _rowDescription[ordinal];
-            var handler = fieldDescription.Handler as TextHandler;
-            if (handler == null)
-            {
-                throw new InvalidCastException("GetTextReader() not supported for type " + fieldDescription.Name);
-            }
-
-            var row = Row;
-            row.CheckNotStreaming();
-            row.SeekToColumnStart(ordinal);
-            row.CheckNotNull();
-
-            row.IsStreaming = true;
-            try
-            {
-                return new StreamReader(new ByteaBinaryStream(row));
-            }
-            catch
-            {
-                row.IsStreaming = false;
-                throw;
-            }
-        }
-
-        #endregion
-
-        public override bool IsDBNull(int ordinal)
-        {
-            #region Contracts
-            if (!IsOnRow)
-                throw new InvalidOperationException(L10N.NoRowAvailable);
-            if (ordinal < 0 || ordinal >= FieldCount)
-                throw new IndexOutOfRangeException(String.Format(L10N.MustBeBetweenXAndY, "Column", 0, (FieldCount - 1)));
-            Contract.EndContractBlock();
-            #endregion
-
-            Row.SeekToColumn(ordinal);
-            return _row.IsColumnNull;
-        }
-
-        public override object this[string name]
-        {
-            get { return GetValue(GetOrdinal(name)); }
-        }
-
-        public override int GetOrdinal(string name)
-        {
-            #region Contracts
-            if (!IsOnRow)
-                throw new InvalidOperationException(L10N.NoRowAvailable);
-            if (String.IsNullOrEmpty(name))
-                throw new ArgumentException(String.Format(L10N.CannotBeEmpty, "name"), "name");
-            Contract.EndContractBlock();
-            #endregion
-
-            return _rowDescription.GetFieldIndex(name);
-        }
-
-        /// <summary>
-        /// Gets the data type information for the specified field.
-        /// This will be the Postgresql type name (e.g. int4), not the .NET type (<see cref="GetFieldType"/>)
-        /// </summary>
-        /// <param name="ordinal"></param>
-        /// <returns></returns>
-        public override string GetDataTypeName(int ordinal)
-        {
-            #region Contracts
-            if (FieldCount == 0)
-                throw new InvalidOperationException(L10N.NoResultSetAvailable);
-=======
             Contract.Ensures(Contract.Result<TextReader>() != null);
             #endregion
 
@@ -1656,12 +1119,11 @@
             // The buffer might not contain the entire column in sequential mode.
             // Handlers of arbitrary-length values handle this internally, reading themselves from the buffer.
             // For simple, primitive type handlers we need to handle this here.
-            if (_row.Buffer.ReadBytesLeft < _row.ColumnLen && !handler.IsArbitraryLength)
-            {
-                Contract.Assume(_row.ColumnLen <= _row.Buffer.Size);
-                _row.Buffer.Ensure(_row.ColumnLen);
-            }
-            var result = handler.ReadValueAsObject(_row.Buffer, fieldDescription, _row.ColumnLen);
+            var buf = _row.Buffer;
+            if (_row.Buffer.ReadBytesLeft < _row.ColumnLen && !handler.CanReadFromSocket) {
+                buf = buf.EnsureOrAllocateTemp(_row.ColumnLen);
+             }
+            var result = handler.ReadValueAsObject(buf, fieldDescription, _row.ColumnLen);
             _row.PosInColumn += _row.ColumnLen;
 
             if (IsCaching)
@@ -1682,55 +1144,10 @@
             #region Contracts
             if (!IsOnRow)
                 throw new InvalidOperationException(L10N.NoRowAvailable);
->>>>>>> dd6817fe
-            if (ordinal < 0 || ordinal >= FieldCount)
-                throw new IndexOutOfRangeException(String.Format(L10N.MustBeBetweenXAndY, "Column", 0, (FieldCount - 1)));
-            Contract.EndContractBlock();
-            #endregion
-<<<<<<< HEAD
-
-            return _rowDescription[ordinal].Handler.PgName;
-        }
-
-        public override Type GetFieldType(int ordinal)
-        {
-            #region Contracts
-            if (FieldCount == 0)
-                throw new InvalidOperationException(L10N.NoResultSetAvailable);
-            if (ordinal < 0 || ordinal >= FieldCount)
-                throw new IndexOutOfRangeException(String.Format(L10N.MustBeBetweenXAndY, "Column", 0, (FieldCount - 1)));
-            Contract.EndContractBlock();
-            #endregion
-
-            var fieldDescription = _rowDescription[ordinal];
-            return fieldDescription.Handler.GetFieldType(fieldDescription);
-        }
-
-        public override Type GetProviderSpecificFieldType(int ordinal)
-        {
-            #region Contracts
-            if (FieldCount == 0)
-                throw new InvalidOperationException(L10N.NoResultSetAvailable);
-            if (ordinal < 0 || ordinal >= FieldCount)
-                throw new IndexOutOfRangeException(String.Format(L10N.MustBeBetweenXAndY, "Column", 0, (FieldCount - 1)));
-            Contract.EndContractBlock();
-            #endregion
-
-            var fieldDescription = _rowDescription[ordinal];
-            return fieldDescription.Handler.GetProviderSpecificFieldType(fieldDescription);
-        }
-
-        public override object GetValue(int ordinal)
-        {
-            #region Contracts
-            if (!IsOnRow)
-                throw new InvalidOperationException(L10N.NoRowAvailable);
-            if (ordinal < 0 || ordinal >= FieldCount)
-                throw new IndexOutOfRangeException(String.Format(L10N.MustBeBetweenXAndY, "Column", 0, (FieldCount - 1)));
-            Contract.Ensures(Contract.Result<object>() == DBNull.Value || GetFieldType(ordinal).IsInstanceOfType(Contract.Result<object>()));
-            #endregion
-
-=======
+            if (ordinal < 0 || ordinal >= FieldCount)
+                throw new IndexOutOfRangeException(String.Format(L10N.MustBeBetweenXAndY, "Column", 0, (FieldCount - 1)));
+            Contract.EndContractBlock();
+            #endregion
 
             //return ReadColumn<T>(ordinal);
             var t = typeof(T);
@@ -1777,16 +1194,11 @@
             Contract.Ensures(Contract.Result<object>() == DBNull.Value || GetProviderSpecificFieldType(ordinal).IsInstanceOfType(Contract.Result<object>()));
             #endregion
 
->>>>>>> dd6817fe
             CachedValue<object> cache = null;
             if (IsCaching)
             {
                 cache = _rowCache.Get<object>(ordinal);
-<<<<<<< HEAD
-                if (cache.IsSet && !cache.IsProviderSpecificValue) {
-=======
                 if (cache.IsSet && cache.IsProviderSpecificValue) {
->>>>>>> dd6817fe
                     return cache.Value;
                 }
             }
@@ -1795,7 +1207,6 @@
             _row.SeekToColumnStart(ordinal);
             if (_row.IsColumnNull) {
                 return DBNull.Value;
-<<<<<<< HEAD
             }
             var fieldDescription = _rowDescription[ordinal];
             var handler = fieldDescription.Handler;
@@ -1803,99 +1214,9 @@
             // Handlers of arbitrary-length values handle this internally, reading themselves from the buffer.
             // For simple, primitive type handlers we need to handle this here.
             var buf = _row.Buffer;
-            if (_row.Buffer.BytesLeft < _row.ColumnLen && !handler.CanReadFromSocket) {
+            if (_row.Buffer.ReadBytesLeft < _row.ColumnLen && !handler.CanReadFromSocket) {
                 buf = buf.EnsureOrAllocateTemp(_row.ColumnLen);
-            }
-            var result = handler.ReadValueAsObject(buf, fieldDescription, _row.ColumnLen);
-            _row.PosInColumn += _row.ColumnLen;
-
-            if (IsCaching)
-            {
-                Contract.Assert(cache != null);
-                cache.Value = result;
-                cache.IsProviderSpecificValue = false;
-            }
-            return result;
-        }
-
-        public override T GetFieldValue<T>(int ordinal)
-        {
-            #region Contracts
-            if (!IsOnRow)
-                throw new InvalidOperationException(L10N.NoRowAvailable);
-            if (ordinal < 0 || ordinal >= FieldCount)
-                throw new IndexOutOfRangeException(String.Format(L10N.MustBeBetweenXAndY, "Column", 0, (FieldCount - 1)));
-            Contract.EndContractBlock();
-            #endregion
-
-            //return ReadColumn<T>(ordinal);
-            var t = typeof(T);
-            if (!t.IsArray) {
-                return ReadColumn<T>(ordinal);
-            }
-
-            var fieldDescription = _rowDescription[ordinal];
-            var handler = fieldDescription.Handler;
-
-            // If the type handler can simply return the requested array, call it as usual. This is the case
-            // of reading a bytea as a byte[]
-            var tHandler = handler as ITypeHandler<T>;
-            if (tHandler != null) {
-                return ReadColumn<T>(ordinal);
-            }
-
-            // We need to treat this as an actual array type, these need special treatment because of
-            // typing/generics reasons
-            var elementType = t.GetElementType();
-            var arrayHandler = handler as ArrayHandler;
-            if (arrayHandler == null) {
-                throw new InvalidCastException(String.Format("Can't cast database type {0} to {1}", fieldDescription.Handler.PgName, typeof(T).Name));
-            }
-
-            if (arrayHandler.GetElementFieldType(fieldDescription) == elementType)
-            {
-                return (T)GetValue(ordinal);
-            }
-            if (arrayHandler.GetElementPsvType(fieldDescription) == elementType)
-            {
-                return (T)GetProviderSpecificValue(ordinal);
-            }
-            throw new InvalidCastException(String.Format("Can't cast database type {0} to {1}", handler.PgName, typeof(T).Name));
-        }
-
-        public override object GetProviderSpecificValue(int ordinal)
-        {
-            #region Contracts
-            if (!IsOnRow)
-                throw new InvalidOperationException(L10N.NoRowAvailable);
-            if (ordinal < 0 || ordinal >= FieldCount)
-                throw new IndexOutOfRangeException(String.Format(L10N.MustBeBetweenXAndY, "Column", 0, (FieldCount - 1)));
-            Contract.Ensures(Contract.Result<object>() == DBNull.Value || GetProviderSpecificFieldType(ordinal).IsInstanceOfType(Contract.Result<object>()));
-            #endregion
-
-            CachedValue<object> cache = null;
-            if (IsCaching)
-            {
-                cache = _rowCache.Get<object>(ordinal);
-                if (cache.IsSet && cache.IsProviderSpecificValue) {
-                    return cache.Value;
-                }
-            }
-
-            // TODO: Code duplication with ReadColumn<T>
-            _row.SeekToColumnStart(ordinal);
-            if (_row.IsColumnNull) {
-                return DBNull.Value;
-            }
-            var fieldDescription = _rowDescription[ordinal];
-            var handler = fieldDescription.Handler;
-            // The buffer might not contain the entire column in sequential mode.
-            // Handlers of arbitrary-length values handle this internally, reading themselves from the buffer.
-            // For simple, primitive type handlers we need to handle this here.
-            var buf = _row.Buffer;
-            if (_row.Buffer.BytesLeft < _row.ColumnLen && !handler.CanReadFromSocket) {
-                buf = buf.EnsureOrAllocateTemp(_row.ColumnLen);
-            }
+             }
             var result = handler.ReadPsvAsObject(buf, fieldDescription, _row.ColumnLen);
             _row.PosInColumn += _row.ColumnLen;
 
@@ -1938,68 +1259,10 @@
         /// </summary>
         void PopulateOutputParameters()
         {
-            Contract.Requires(_rowDescription != null);
-            Contract.Requires(Command.Parameters.Any(p => p.IsOutputDirection));
-
-=======
-            }
-            var fieldDescription = _rowDescription[ordinal];
-            var handler = fieldDescription.Handler;
-            // The buffer might not contain the entire column in sequential mode.
-            // Handlers of arbitrary-length values handle this internally, reading themselves from the buffer.
-            // For simple, primitive type handlers we need to handle this here.
-            if (_row.Buffer.ReadBytesLeft < _row.ColumnLen && !handler.IsArbitraryLength)
-            {
-                Contract.Assume(_row.ColumnLen <= _row.Buffer.Size);
-                _row.Buffer.Ensure(_row.ColumnLen);
-            }
-            var result = handler.ReadPsvAsObject(_row.Buffer, fieldDescription, _row.ColumnLen);
-            _row.PosInColumn += _row.ColumnLen;
-
-            if (IsCaching)
-            {
-                Contract.Assert(cache != null);
-                cache.Value = result;
-                cache.IsProviderSpecificValue = true;
-            }
-            return result;
-        }
-
-        public override int GetProviderSpecificValues(object[] values)
-        {
-            #region Contracts
-            if (values == null)
-                throw new ArgumentNullException("values");
-            if (!IsOnRow)
-                throw new InvalidOperationException(L10N.NoRowAvailable);
-            Contract.Ensures(Contract.Result<int>() >= 0 && Contract.Result<int>() <= values.Length);
-            #endregion
-
-            var count = Math.Min(FieldCount, values.Length);
-            for (var i = 0; i < count; i++)
-            {
-                values[i] = GetProviderSpecificValue(i);
-            }
-            return count;
-        }
-
-        public override IEnumerator GetEnumerator()
-        {
-            return new DbEnumerator(this);
-        }
-
-        /// <summary>
-        /// The first row in a stored procedure command that has output parameters needs to be traversed twice -
-        /// once for populating the output parameters and once for the actual result set traversal. So in this
-        /// case we can't be sequential.
-        /// </summary>
-        void PopulateOutputParameters()
-        {
             // TODO: Should we really use Contract here, instead of throwing an Exception?
             Contract.Requires(_rowDescription != null);
             Contract.Requires(Command.Parameters.Any(p => p.IsOutputDirection));
 
->>>>>>> dd6817fe
             while (_row == null)
             {
                 var msg = _connector.ReadSingleMessage(DataRowLoadingMode.NonSequential);
@@ -2065,20 +1328,11 @@
             // The buffer might not contain the entire column in sequential mode.
             // Handlers of arbitrary-length values handle this internally, reading themselves from the buffer.
             // For simple, primitive type handlers we need to handle this here.
-<<<<<<< HEAD
             var buf = _row.Buffer;
-            if (_row.Buffer.BytesLeft < _row.ColumnLen && !handler.CanReadFromSocket) {
+            if (_row.Buffer.ReadBytesLeft < _row.ColumnLen && !handler.CanReadFromSocket) {
                 buf = buf.EnsureOrAllocateTemp(_row.ColumnLen);
-            }
+             }
             var result = handler.Read(buf, fieldDescription, _row.ColumnLen);
-=======
-            if (_row.Buffer.ReadBytesLeft < _row.ColumnLen && !handler.IsArbitraryLength)
-            {
-                Contract.Assume(_row.ColumnLen <= _row.Buffer.Size);
-                _row.Buffer.Ensure(_row.ColumnLen);
-            }
-            var result = handler.Read(_row.Buffer, fieldDescription, _row.ColumnLen);
->>>>>>> dd6817fe
             _row.PosInColumn += _row.ColumnLen;
             return result;
         }
@@ -2155,11 +1409,7 @@
 
         private void FillSchemaTable(DataTable schema)
         {
-<<<<<<< HEAD
-            var oidTableLookup = new Dictionary<long, Table>();
-=======
             var oidTableLookup = new Dictionary<uint, Table>();
->>>>>>> dd6817fe
             var keyLookup = new KeyLookup();
             // needs to be null because there is a difference
             // between an empty dictionary and not setting it
@@ -2169,11 +1419,7 @@
             // TODO: This is probably not what KeyInfo is supposed to do...
             if ((_behavior & CommandBehavior.KeyInfo) == CommandBehavior.KeyInfo)
             {
-<<<<<<< HEAD
-                var tableOids = new List<int>();
-=======
                 var tableOids = new List<uint>();
->>>>>>> dd6817fe
                 for (var i = 0; i != _rowDescription.NumFields; ++i)
                 {
                     if (_rowDescription[i].TableOID != 0 && !tableOids.Contains(_rowDescription[i].TableOID))
@@ -2391,17 +1637,10 @@
             }
         }
 
-<<<<<<< HEAD
-        Dictionary<long, Table> GetTablesFromOids(List<int> oids)
-        {
-            if (oids.Count == 0) {
-                return new Dictionary<long, Table>(); //Empty collection is simpler than requiring tests for null;
-=======
         Dictionary<uint, Table> GetTablesFromOids(List<uint> oids)
         {
             if (oids.Count == 0) {
                 return new Dictionary<uint, Table>(); //Empty collection is simpler than requiring tests for null;
->>>>>>> dd6817fe
             }
 
             // the column index is used to find data.
@@ -2425,11 +1664,7 @@
                 {
                     using (var reader = command.GetReader(CommandBehavior.SequentialAccess | CommandBehavior.SingleResult))
                     {
-<<<<<<< HEAD
-                        var oidLookup = new Dictionary<long, Table>(oids.Count);
-=======
                         var oidLookup = new Dictionary<uint, Table>(oids.Count);
->>>>>>> dd6817fe
                         while (reader.Read())
                         {
                             var t = new Table(reader);
